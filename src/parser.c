--- conflicted
+++ resolved
@@ -1309,11 +1309,7 @@
 
         if (unum & 3) {
             /* base64 length must be multiple of 4 chars */
-<<<<<<< HEAD
             LOGVAL(LYE_INVAL, LY_VLOG_LYD, contextnode, value, itemname);
-=======
-            LOGVAL(LYE_INVAL, LY_VLOG_LYD, leaf, value, leaf->schema->name);
->>>>>>> ae386d72
             LOGVAL(LYE_SPEC, LY_VLOG_PREV, NULL, "Base64 encoded value length must be divisible by 4.");
             goto cleanup;
         }
@@ -1382,30 +1378,18 @@
                 if (!strncmp(type->info.bits.bit[i].name, &value[c], len) && !type->info.bits.bit[i].name[len]) {
                     /* we have match, check if the value is enabled ... */
                     for (j = 0; j < type->info.bits.bit[i].iffeature_size; j++) {
-<<<<<<< HEAD
                         if (!resolve_iffeature(&type->info.bits.bit[i].iffeature[j])) {
                             LOGVAL(LYE_INVAL, LY_VLOG_LYD, contextnode, value, itemname);
                             LOGVAL(LYE_SPEC, LY_VLOG_PREV, NULL,
                                    "Bit \"%s\" is disabled by its %d. if-feature condition.",
                                    type->info.bits.bit[i].name, j + 1);
-=======
-                        if (!resolve_iffeature(&type->info.bits.bit[i].iffeature[i])) {
-                            LOGVAL(LYE_INVAL, LY_VLOG_LYD, leaf, value, leaf->schema->name);
-                            LOGVAL(LYE_SPEC, LY_VLOG_PREV, NULL,
-                                   "Bit \"%s\" is disabled by its if-feature condition.", type->info.bits.bit[i].name);
->>>>>>> ae386d72
-
                             free(bits);
                             goto cleanup;
                         }
                     }
                     /* check that the value was not already set */
                     if (bits[i]) {
-<<<<<<< HEAD
                         LOGVAL(LYE_INVAL, LY_VLOG_LYD, contextnode, value, itemname);
-=======
-                        LOGVAL(LYE_INVAL, LY_VLOG_LYD, leaf, value, leaf->schema->name);
->>>>>>> ae386d72
                         LOGVAL(LYE_SPEC, LY_VLOG_PREV, NULL, "Bit \"%s\" used multiple times.",
                                type->info.bits.bit[i].name);
                         free(bits);
@@ -1450,17 +1434,12 @@
             goto cleanup;
         } else {
             if (store) {
-<<<<<<< HEAD
                 val->bln = 0;
             }
         }
 
         if (store) {
             *val_type = LY_TYPE_BOOL;
-=======
-                leaf->value.bln = 0;
-            }
->>>>>>> ae386d72
         }
         break;
 
@@ -1511,17 +1490,10 @@
             if (value && !strcmp(value, type->info.enums.enm[i].name)) {
                 /* we have match, check if the value is enabled ... */
                 for (j = 0; j < type->info.enums.enm[i].iffeature_size; j++) {
-<<<<<<< HEAD
                     if (!resolve_iffeature(&type->info.enums.enm[i].iffeature[j])) {
                         LOGVAL(LYE_INVAL, LY_VLOG_LYD, contextnode, value, itemname);
                         LOGVAL(LYE_SPEC, LY_VLOG_PREV, NULL, "Enum \"%s\" is disabled by its %d. if-feature condition.",
                                value, j + 1);
-=======
-                    if (!resolve_iffeature(&type->info.enums.enm[i].iffeature[i])) {
-                        LOGVAL(LYE_INVAL, LY_VLOG_LYD, leaf, value, leaf->schema->name);
-                        LOGVAL(LYE_SPEC, LY_VLOG_PREV, NULL, "Enum \"%s\" is disabled by its if-feature condition.",
-                               value);
->>>>>>> ae386d72
                         goto cleanup;
                     }
                 }
