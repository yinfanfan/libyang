/**
 * @file printer_yin.c
 * @author Michal Vasko <mvasko@cesnet.cz>
 * @brief YIN printer for libyang data model structure
 *
 * Copyright (c) 2016 CESNET, z.s.p.o.
 *
 * This source code is licensed under BSD 3-Clause License (the "License").
 * You may not use this file except in compliance with the License.
 * You may obtain a copy of the License at
 *
 *     https://opensource.org/licenses/BSD-3-Clause
 */
#define _GNU_SOURCE
#include <stdlib.h>
#include <string.h>
#include <assert.h>

#include "common.h"
#include "context.h"
#include "printer.h"
#include "tree_schema.h"
#include "xml_internal.h"

#define INDENT ""
#define LEVEL (level*2)

static void yin_print_snode(struct lyout *out, int level, const struct lys_node *node, int mask);
static void yin_print_extension_instances(struct lyout *out, int level, const struct lys_module *module,
                                          LYEXT_SUBSTMT substmt, uint8_t substmt_index,
                                          struct lys_ext_instance **ext, unsigned int count);

/* endflag :
 * -1: />  - empty element
 *  0:     - no end
 *  1: >   - element with children
 */
static void
yin_print_open(struct lyout *out, int level, const char *elem_prefix, const char *elem_name,
               const char *attr_name, const char *attr_value, int endflag)
{
<<<<<<< HEAD
    if (elem_prefix) {
        ly_print(out, "%*s<%s:%s", LEVEL, INDENT, elem_prefix, elem_name);
    } else {
        ly_print(out, "%*s<%s", LEVEL, INDENT, elem_name);
    }

    if (attr_name) {
        ly_print(out, " %s=\"", attr_name);
        lyxml_dump_text(out, attr_value);
        ly_print(out, "\"%s", endflag == -1 ? "/>\n" : endflag == 1 ? ">\n" : "");
    } else if (endflag) {
        ly_print(out, endflag == -1 ? "/>\n" : ">\n");
    }
=======
    ly_print(out, "%*s<%s %s=\"", LEVEL, INDENT, elem_name, attr_name);
    lyxml_dump_text(out, attr_value);
    ly_print(out, "\"%s>\n", (close ? "/" : ""));
>>>>>>> ae386d72
}

/*
 * endflag:
 * 0: />           - closing empty element
 * 1: </elem_name> - closing element with children
 */
static void
yin_print_close(struct lyout *out, int level, const char *elem_prefix, const char *elem_name, int endflag)
{
    if (endflag) {
        if (elem_prefix) {
            ly_print(out, "%*s</%s:%s>\n", LEVEL, INDENT, elem_prefix, elem_name);
        } else {
            ly_print(out, "%*s</%s>\n", LEVEL, INDENT, elem_name);
        }
    } else {
        ly_print(out, "/>\n");
    }
}

/*
 * par_close_flag
 * 0 - parent not yet closed, printing >\n, setting flag to 1
 * 1 or NULL - parent already closed, do nothing
 */
static void
yin_print_close_parent(struct lyout *out, int *par_close_flag)
{
    if (par_close_flag && !(*par_close_flag)) {
        (*par_close_flag) = 1;
        ly_print(out, ">\n");
    }
}

static void
yin_print_arg(struct lyout *out, int level, const char *arg, const char *text)
{
    ly_print(out, "%*s<%s>", LEVEL, INDENT, arg);
    lyxml_dump_text(out, text);
    ly_print(out, "</%s>\n", arg);
}

static void
yin_print_substmt(struct lyout *out, int level, LYEXT_SUBSTMT substmt, uint8_t substmt_index, const char *text,
                   const struct lys_module *module, struct lys_ext_instance **ext, unsigned int ext_size)
{
    int i, content = 0;

    if (!text) {
        /* nothing to print */
        return;
    }

    if (ext_substmt_info[substmt].flags & SUBST_FLAG_YIN) {
        content = 1;
        yin_print_open(out, level, NULL, ext_substmt_info[substmt].name,
                       NULL, NULL, content);
    } else {
        yin_print_open(out, level, NULL, ext_substmt_info[substmt].name,
                       ext_substmt_info[substmt].arg, text, content);
    }
    /* extensions */
    i = -1;
    do {
        i = lys_ext_iter(ext, ext_size, i + 1, substmt);
    } while (i != -1 && ext[i]->insubstmt_index != substmt_index);
    if (i != -1) {
        yin_print_close_parent(out, &content);
        do {
            yin_print_extension_instances(out, level + 1, module, substmt, substmt_index, &ext[i], 1);
            do {
                i = lys_ext_iter(ext, ext_size, i + 1, substmt);
            } while (i != -1 && ext[i]->insubstmt_index != substmt_index);
        } while (i != -1);
    }

    /* argument as yin-element */
    if (ext_substmt_info[substmt].flags & SUBST_FLAG_YIN) {
        yin_print_arg(out, level + 1, ext_substmt_info[substmt].arg, text);
    }

    yin_print_close(out, level, NULL, ext_substmt_info[substmt].name, content);
}

static void
yin_print_iffeature(struct lyout *out, int level, const struct lys_module *module, struct lys_iffeature *iffeature)
{
    ly_print(out, "%*s<if-feature name=\"", LEVEL, INDENT);
    ly_print_iffeature(out, module, iffeature, 0);

    /* extensions */
    if (iffeature->ext_size) {
        ly_print(out, "\">\n");
        yin_print_extension_instances(out, level + 1, module, LYEXT_SUBSTMT_SELF, 0, iffeature->ext, iffeature->ext_size);
        ly_print(out, "%*s</if-feature>\n", LEVEL, INDENT);
    } else {
        ly_print(out, "\"/>\n");
    }
}

/*
 * Covers:
 * extension (instances), if-features, config, mandatory, status, description, reference
 */
#define SNODE_COMMON_EXT    0x01
#define SNODE_COMMON_IFF    0x02
#define SNODE_COMMON_CONFIG 0x04
#define SNODE_COMMON_MAND   0x08
#define SNODE_COMMON_STATUS 0x10
#define SNODE_COMMON_DSC    0x20
#define SNODE_COMMON_REF    0x40
static void
yin_print_snode_common(struct lyout *out, int level, const struct lys_node *node, const struct lys_module *module,
                       int *par_close_flag, int mask)
{
    int i;
    const char *status = NULL;

    /* extensions */
    if ((mask & SNODE_COMMON_EXT) && node->ext_size) {
        yin_print_close_parent(out, par_close_flag);
        yin_print_extension_instances(out, level, module, LYEXT_SUBSTMT_SELF, 0, node->ext, node->ext_size);
    }

    /* if-features */
    if (mask & SNODE_COMMON_IFF) {
        for (i = 0; i < node->iffeature_size; ++i) {
            yin_print_close_parent(out, par_close_flag);
            yin_print_iffeature(out, level, module, &node->iffeature[i]);
        }
    }

    /* config */
    if (mask & SNODE_COMMON_CONFIG) {
        /* get info if there is an extension for the config statement */
        i = lys_ext_iter(node->ext, node->ext_size, 0, LYEXT_SUBSTMT_CONFIG);

        if (lys_parent(node)) {
            if ((node->flags & LYS_CONFIG_SET) || i != -1) {
                /* print config when it differs from the parent or if it has an extension instance ... */
                if (node->flags & LYS_CONFIG_W) {
                    yin_print_close_parent(out, par_close_flag);
                    yin_print_substmt(out, level, LYEXT_SUBSTMT_CONFIG, 0, "true",
                                      module, node->ext, node->ext_size);
                } else if (node->flags & LYS_CONFIG_R) {
                    yin_print_close_parent(out, par_close_flag);
                    yin_print_substmt(out, level, LYEXT_SUBSTMT_CONFIG, 0, "false",
                                      module, node->ext, node->ext_size);
                }
            }
        } else if (node->flags & LYS_CONFIG_R) {
            /* ... or it's a top-level state node */
            yin_print_close_parent(out, par_close_flag);
            yin_print_substmt(out, level, LYEXT_SUBSTMT_CONFIG, 0, "false",
                              module, node->ext, node->ext_size);
        } else if (i != -1) {
            /* the config has an extension, so we have to print it */
            yin_print_close_parent(out, par_close_flag);
            yin_print_substmt(out, level, LYEXT_SUBSTMT_CONFIG, 0, "true",
                              module, node->ext, node->ext_size);
        }
    }

    /* mandatory */
    if ((mask & SNODE_COMMON_MAND) && (node->nodetype & (LYS_LEAF | LYS_CHOICE | LYS_ANYDATA))) {
        if (node->flags & LYS_MAND_TRUE) {
            yin_print_close_parent(out, par_close_flag);
            yin_print_substmt(out, level, LYEXT_SUBSTMT_MANDATORY, 0, "true",
                              module, node->ext, node->ext_size);
        } else if (node->flags & LYS_MAND_FALSE) {
            yin_print_close_parent(out, par_close_flag);
            yin_print_substmt(out, level, LYEXT_SUBSTMT_MANDATORY, 0, "false",
                              module, node->ext, node->ext_size);
        }
    }

    /* status */
    if (mask & SNODE_COMMON_STATUS) {
        if (node->flags & LYS_STATUS_CURR) {
            yin_print_close_parent(out, par_close_flag);
            status = "current";
        } else if (node->flags & LYS_STATUS_DEPRC) {
            yin_print_close_parent(out, par_close_flag);
            status = "deprecated";
        } else if (node->flags & LYS_STATUS_OBSLT) {
            yin_print_close_parent(out, par_close_flag);
            status = "obsolete";
        }
        yin_print_substmt(out, level, LYEXT_SUBSTMT_STATUS, 0, status, module, node->ext, node->ext_size);
    }

    /* description */
    if ((mask & SNODE_COMMON_DSC) && node->dsc) {
        yin_print_close_parent(out, par_close_flag);
        yin_print_substmt(out, level, LYEXT_SUBSTMT_DESCRIPTION, 0, node->dsc,
                           module, node->ext, node->ext_size);
    }

    /* reference */
    if ((mask & SNODE_COMMON_REF) && node->ref) {
        yin_print_close_parent(out, par_close_flag);
        yin_print_substmt(out, level, LYEXT_SUBSTMT_REFERENCE, 0, node->ref,
                          module, node->ext, node->ext_size);
    }
}

static void
yin_print_extension(struct lyout *out, int level, const struct lys_ext *ext)
{
    int close = 0, close2 = 0, i;

    yin_print_open(out, level, NULL, "extension", "name", ext->name, close);
    level++;

    yin_print_snode_common(out, level, (struct lys_node *)ext, ext->module, &close,
                           SNODE_COMMON_EXT);

    if (ext->argument) {
        yin_print_close_parent(out, &close);
        yin_print_open(out, level, NULL, "argument", "name", ext->argument, close2);
        i = -1;
        while ((i = lys_ext_iter(ext->ext, ext->ext_size, i + 1, LYEXT_SUBSTMT_ARGUMENT)) != -1) {
            yin_print_close_parent(out, &close2);
            yin_print_extension_instances(out, level + 1, ext->module, LYEXT_SUBSTMT_ARGUMENT, 0, &ext->ext[i], 1);
        }
        if ((ext->flags & LYS_YINELEM) || lys_ext_iter(ext->ext, ext->ext_size, 0, LYEXT_SUBSTMT_YINELEM) != -1) {
            yin_print_close_parent(out, &close2);
            yin_print_substmt(out, level + 1, LYEXT_SUBSTMT_YINELEM, 0,
                              (ext->flags & LYS_YINELEM) ? "true" : "false", ext->module, ext->ext, ext->ext_size);
        }
        yin_print_close(out, level, NULL, "argument", close2);
    }

    yin_print_snode_common(out, level, (struct lys_node *)ext, ext->module, &close,
                           SNODE_COMMON_STATUS | SNODE_COMMON_DSC | SNODE_COMMON_REF);

    level--;
    yin_print_close(out, level, NULL, "extension", close);
}

static void
yin_print_restr(struct lyout *out, int level, const struct lys_module *module, const struct lys_restr *restr,
                    int *flag)
{
    if (restr->ext_size) {
        yin_print_close_parent(out, flag);
        yin_print_extension_instances(out, level, module, LYEXT_SUBSTMT_SELF, 0,
                                      restr->ext, restr->ext_size);
    }
    if (restr->expr[0] == 0x15) {
        /* special byte value in pattern's expression: 0x15 - invert-match, 0x06 - match */
        yin_print_close_parent(out, flag);
        yin_print_substmt(out, level, LYEXT_SUBSTMT_MODIFIER, 0, "invert-match", module,
                          restr->ext, restr->ext_size);
    }
    if (restr->emsg != NULL) {
        yin_print_close_parent(out, flag);
        yin_print_substmt(out, level, LYEXT_SUBSTMT_ERRMSG, 0, restr->emsg,
                          module, restr->ext, restr->ext_size);
    }
    if (restr->eapptag != NULL) {
        yin_print_close_parent(out, flag);
        yin_print_substmt(out, level, LYEXT_SUBSTMT_ERRTAG, 0, restr->eapptag,
                          module, restr->ext, restr->ext_size);
    }
    if (restr->dsc != NULL) {
        yin_print_close_parent(out, flag);
        yin_print_substmt(out, level, LYEXT_SUBSTMT_DESCRIPTION, 0, restr->dsc,
                          module, restr->ext, restr->ext_size);
    }
    if (restr->ref != NULL) {
        yin_print_close_parent(out, flag);
        yin_print_substmt(out, level, LYEXT_SUBSTMT_REFERENCE, 0, restr->ref,
                          module, restr->ext, restr->ext_size);
    }
}

/* covers length, range, pattern*/
static void
yin_print_typerestr(struct lyout *out, int level, const struct lys_module *module,
                    const struct lys_restr *restr, const char *elem_name)
{
    int content = 0;
    int pattern = 0;

    if (restr->expr[0] == 0x06 || restr->expr[0] == 0x15) {
        pattern = 1;
    }

    yin_print_open(out, level, NULL, elem_name, "value", pattern ? &restr->expr[1] : restr->expr , content);
    yin_print_restr(out, level + 1, module, restr, &content);
    yin_print_close(out, level, NULL, elem_name, content);
}

static void
yin_print_feature(struct lyout *out, int level, const struct lys_feature *feat)
{
    int close = 0;

    yin_print_open(out, level, NULL, "feature", "name", feat->name, close);
    yin_print_snode_common(out, level + 1, (struct lys_node *)feat, feat->module, &close, SNODE_COMMON_EXT |
                            SNODE_COMMON_IFF | SNODE_COMMON_STATUS | SNODE_COMMON_DSC | SNODE_COMMON_REF);
    yin_print_close(out, level, NULL, "feature", close);
}

static void
yin_print_when(struct lyout *out, int level, const struct lys_module *module, const struct lys_when *when)
{
    int flag = 0;
    const char *str;

    str = transform_json2schema(module, when->cond);
    if (!str) {
        ly_print(out, "(!error!)");
        return;
    }

    ly_print(out, "%*s<when condition=\"", LEVEL, INDENT);
    lyxml_dump_text(out, str);
    ly_print(out, "\"");
    lydict_remove(module->ctx, str);

    level++;

    if (when->ext_size) {
        /* extension is stored in lys_when incompatible with lys_node, so we cannot use yang_print_snode_common() */
        yin_print_close_parent(out, &flag);
        yin_print_extension_instances(out, level, module, LYEXT_SUBSTMT_SELF, 0, when->ext, when->ext_size);
    }
    if (when->dsc != NULL) {
        yin_print_close_parent(out, &flag);
        yin_print_substmt(out, level, LYEXT_SUBSTMT_DESCRIPTION, 0, when->dsc,
                          module, when->ext, when->ext_size);
    }
    if (when->ref != NULL) {
        yin_print_close_parent(out, &flag);
        yin_print_substmt(out, level, LYEXT_SUBSTMT_REFERENCE, 0, when->ref,
                          module, when->ext, when->ext_size);
    }

    level--;
    yin_print_close(out, level, NULL, "when", flag);
}

static void
yin_print_unsigned(struct lyout *out, int level, LYEXT_SUBSTMT substmt, uint8_t substmt_index,
                   const struct lys_module *module, struct lys_ext_instance **ext, unsigned int ext_size,
                   unsigned int attr_value)
{
    char *str;

    asprintf(&str, "%u", attr_value);
    yin_print_substmt(out, level, substmt, substmt_index, str, module, ext, ext_size);
    free(str);
}

static void
yin_print_signed(struct lyout *out, int level, LYEXT_SUBSTMT substmt, uint8_t substmt_index,
                 const struct lys_module *module, struct lys_ext_instance **ext, unsigned int ext_size,
                 signed int attr_value)
{
    char *str;

    asprintf(&str, "%d", attr_value);
    yin_print_substmt(out, level, substmt, substmt_index, str, module, ext, ext_size);
    free(str);
}

static void
yin_print_type(struct lyout *out, int level, const struct lys_module *module, const struct lys_type *type)
{
    int i, content = 0, content2 = 0;
    const char *str;
    char *s;
    struct lys_module *mod;

    if (type->module_name) {
        ly_print(out, "%*s<type name=\"%s:%s\"", LEVEL, INDENT,
                 transform_module_name2import_prefix(module, type->module_name), type->der->name);
    } else {
        yin_print_open(out, level, NULL, "type", "name", type->der->name, content);
    }
    level++;

    /* extensions */
    if (type->ext_size) {
        yin_print_close_parent(out, &content);
        yin_print_extension_instances(out, level, module, LYEXT_SUBSTMT_SELF, 0, type->ext, type->ext_size);
    }


    switch (type->base) {
    case LY_TYPE_BINARY:
        if (type->info.binary.length) {
            yin_print_typerestr(out, level, module, type->info.binary.length, "length");
        }
        break;
    case LY_TYPE_BITS:
        for (i = 0; i < type->info.bits.count; ++i) {
            content2 = 0;
            yin_print_close_parent(out, &content);
            yin_print_open(out, level, NULL, "bit", "name", type->info.bits.bit[i].name, content2);
            yin_print_snode_common(out, level + 1, (struct lys_node *)&type->info.bits.bit[i], module, &content2,
                                   SNODE_COMMON_EXT | SNODE_COMMON_IFF);
            if (!(type->info.bits.bit[i].flags & LYS_AUTOASSIGNED)) {
                yin_print_close_parent(out, &content2);
                yin_print_unsigned(out, level + 1, LYEXT_SUBSTMT_POSITION, 0, module,
                                   type->info.bits.bit[i].ext, type->info.bits.bit[i].ext_size,
                                   type->info.bits.bit[i].pos);
            }
            yin_print_snode_common(out, level + 1, (struct lys_node *)&type->info.bits.bit[i], module, &content2,
                                   SNODE_COMMON_STATUS | SNODE_COMMON_DSC | SNODE_COMMON_REF);
            yin_print_close(out, level, NULL, "bit", content2);
        }
        break;
    case LY_TYPE_DEC64:
        if (!type->der->type.der) {
            yin_print_close_parent(out, &content);
            yin_print_unsigned(out, level, LYEXT_SUBSTMT_DIGITS, 0, module,
                               type->ext, type->ext_size, type->info.dec64.dig);
        }
        if (type->info.dec64.range) {
            yin_print_close_parent(out, &content);
            yin_print_typerestr(out, level, module, type->info.dec64.range, "range");
        }
        break;
    case LY_TYPE_ENUM:
        for (i = 0; i < type->info.enums.count; i++) {
            content2 = 0;
            yin_print_close_parent(out, &content);
            yin_print_open(out, level, NULL, "enum", "name", type->info.enums.enm[i].name, content2);
            yin_print_snode_common(out, level + 1, (struct lys_node *)&type->info.enums.enm[i], module, &content2,
                                   SNODE_COMMON_EXT | SNODE_COMMON_IFF);
            if (!(type->info.enums.enm[i].flags & LYS_AUTOASSIGNED)) {
                yin_print_close_parent(out, &content2);
                yin_print_signed(out, level + 1, LYEXT_SUBSTMT_VALUE, 0, module,
                                 type->info.enums.enm[i].ext, type->info.enums.enm[i].ext_size,
                                 type->info.enums.enm[i].value);
            }
            yin_print_snode_common(out, level + 1, (struct lys_node *)&type->info.enums.enm[i], module, &content2,
                                   SNODE_COMMON_STATUS | SNODE_COMMON_DSC | SNODE_COMMON_REF);
            yin_print_close(out, level, NULL, "enum", content2);
        }
        break;
    case LY_TYPE_IDENT:
        if (type->info.ident.count) {
            yin_print_close_parent(out, &content);
            for (i = 0; i < type->info.ident.count; ++i) {
                mod = lys_main_module(type->info.ident.ref[i]->module);
                if (lys_main_module(module) == mod) {
                    yin_print_substmt(out, level, LYEXT_SUBSTMT_BASE, 0, type->info.ident.ref[i]->name,
                                      module, type->info.ident.ref[i]->ext, type->info.ident.ref[i]->ext_size);
                } else {
                    asprintf(&s, "%s:%s", transform_module_name2import_prefix(module, mod->name),
                             type->info.ident.ref[i]->name);
                    yin_print_substmt(out, level, LYEXT_SUBSTMT_BASE, 0, s,
                                      module, type->info.ident.ref[i]->ext, type->info.ident.ref[i]->ext_size);
                    free(s);
                }
            }
        }
        break;
    case LY_TYPE_INST:
        if (type->info.inst.req == 1) {
            yin_print_close_parent(out, &content);
            yin_print_substmt(out, level, LYEXT_SUBSTMT_REQINSTANCE, 0, "true", module, type->ext, type->ext_size);
        } else if (type->info.inst.req == -1) {
            yin_print_close_parent(out, &content);
            yin_print_substmt(out, level, LYEXT_SUBSTMT_REQINSTANCE, 0, "false", module, type->ext, type->ext_size);
        }
        break;
    case LY_TYPE_INT8:
    case LY_TYPE_INT16:
    case LY_TYPE_INT32:
    case LY_TYPE_INT64:
    case LY_TYPE_UINT8:
    case LY_TYPE_UINT16:
    case LY_TYPE_UINT32:
    case LY_TYPE_UINT64:
        if (type->info.num.range) {
            yin_print_close_parent(out, &content);
            yin_print_typerestr(out, level, module, type->info.num.range, "range");
        }
        break;
    case LY_TYPE_LEAFREF:
        if (ly_strequal(type->der->name, "leafref", 0)) {
            yin_print_close_parent(out, &content);
            str = transform_json2schema(module, type->info.lref.path);
            yin_print_substmt(out, level, LYEXT_SUBSTMT_PATH, 0, str, module, type->ext, type->ext_size);
            lydict_remove(module->ctx, str);
        }
        if (type->info.lref.req == 1) {
            yin_print_close_parent(out, &content);
            yin_print_substmt(out, level, LYEXT_SUBSTMT_REQINSTANCE, 0, "true", module, type->ext, type->ext_size);
        } else if (type->info.lref.req == -1) {
            yin_print_close_parent(out, &content);
            yin_print_substmt(out, level, LYEXT_SUBSTMT_REQINSTANCE, 0, "false", module, type->ext, type->ext_size);
        }
        break;
    case LY_TYPE_STRING:
        if (type->info.str.length) {
            yin_print_close_parent(out, &content);
            yin_print_typerestr(out, level, module, type->info.str.length, "length");
        }
        for (i = 0; i < type->info.str.pat_count; i++) {
            yin_print_close_parent(out, &content);
            yin_print_typerestr(out, level, module, &type->info.str.patterns[i], "pattern");
        }
        break;
    case LY_TYPE_UNION:
        for (i = 0; i < type->info.uni.count; ++i) {
            yin_print_close_parent(out, &content);
            yin_print_type(out, level, module, &type->info.uni.types[i]);
        }
        break;
    default:
        /* other types do not have substatements */
        break;
    }

    level--;
    yin_print_close(out, level, NULL, "type", content);
}

static void
yin_print_must(struct lyout *out, int level, const struct lys_module *module, const struct lys_restr *must)
{
    const char *str;
    int content = 0;

    str = transform_json2schema(module, must->expr);
    if (!str) {
        ly_print(out, "(!error!)");
        return;
    }

    ly_print(out, "%*s<must condition=\"", LEVEL, INDENT);
    lyxml_dump_text(out, str);
    ly_print(out, "\"");
    lydict_remove(module->ctx, str);

    yin_print_restr(out, level + 1, module, must, &content);
    yin_print_close(out, level, NULL, "must", content);
}

static void
yin_print_unique(struct lyout *out, int level, const struct lys_unique *uniq)
{
    int i;

    ly_print(out, "%*s<unique tag=\"", LEVEL, INDENT);
    for (i = 0; i < uniq->expr_size; i++) {
        ly_print(out, "%s%s", uniq->expr[i], i + 1 < uniq->expr_size ? " " : "");
    }
    ly_print(out, "\"");
}

static void
yin_print_refine(struct lyout *out, int level, const struct lys_module *module, const struct lys_refine *refine)
{
    int i, content = 0;
    const char *str;

    str = transform_json2xml(module, refine->target_name, NULL, NULL, NULL);
    yin_print_open(out, level, NULL, "refine", "target-node", str, content);
    lydict_remove(module->ctx, str);

    level++;
    yin_print_snode_common(out, level, (struct lys_node *)refine, module, &content,
                           SNODE_COMMON_EXT | SNODE_COMMON_IFF);
    for (i = 0; i < refine->must_size; ++i) {
        yin_print_close_parent(out, &content);
        yin_print_must(out, level, module, &refine->must[i]);
    }
    if (refine->target_type == LYS_CONTAINER && refine->mod.presence) {
        yin_print_close_parent(out, &content);
        yin_print_substmt(out, level, LYEXT_SUBSTMT_PRESENCE, 0, refine->mod.presence,
                          module, refine->ext, refine->ext_size);
    }
    for (i = 0; i < refine->dflt_size; ++i) {
        yin_print_close_parent(out, &content);
        yin_print_substmt(out, level, LYEXT_SUBSTMT_DEFAULT, i, refine->dflt[i],
                          module, refine->ext, refine->ext_size);
    }
    if (refine->flags & LYS_CONFIG_W) {
        yin_print_close_parent(out, &content);
        yin_print_substmt(out, level, LYEXT_SUBSTMT_CONFIG, 0, "true", module, refine->ext, refine->ext_size);
    } else if (refine->flags & LYS_CONFIG_R) {
        yin_print_close_parent(out, &content);
        yin_print_substmt(out, level, LYEXT_SUBSTMT_CONFIG, 0, "false", module, refine->ext, refine->ext_size);
    }
    if (refine->flags & LYS_MAND_TRUE) {
        yin_print_close_parent(out, &content);
        yin_print_substmt(out, level, LYEXT_SUBSTMT_MANDATORY, 0, "true", module, refine->ext, refine->ext_size);
    } else if (refine->flags & LYS_MAND_FALSE) {
        yin_print_close_parent(out, &content);
        yin_print_substmt(out, level, LYEXT_SUBSTMT_MANDATORY, 0, "false", module, refine->ext, refine->ext_size);
    }
    if (refine->target_type & (LYS_LIST | LYS_LEAFLIST)) {
        if (refine->flags & LYS_RFN_MINSET) {
            yin_print_close_parent(out, &content);
            yin_print_unsigned(out, level, LYEXT_SUBSTMT_MIN, 0, module, refine->ext, refine->ext_size,
                               refine->mod.list.min);
        }
        if (refine->flags & LYS_RFN_MAXSET) {
            yin_print_close_parent(out, &content);
            if (refine->mod.list.max) {
                yin_print_unsigned(out, level, LYEXT_SUBSTMT_MAX, 0, module, refine->ext, refine->ext_size,
                                   refine->mod.list.max);
            } else {
                yin_print_substmt(out, level, LYEXT_SUBSTMT_MAX, 0, "unbounded", module,
                                  refine->ext, refine->ext_size);
            }
        }
    }
    yin_print_snode_common(out, level, (struct lys_node *)refine, module, &content,
                           SNODE_COMMON_DSC | SNODE_COMMON_REF);
    level--;

    yin_print_close(out, level, NULL, "refine", content);
}

static void
yin_print_deviation(struct lyout *out, int level, const struct lys_module *module,
                    const struct lys_deviation *deviation)
{
    int i, j, p, content;
    const char *str;

    str = transform_json2schema(module, deviation->target_name);
    yin_print_open(out, level, NULL, "deviation", "target-node", str, 1);
    lydict_remove(module->ctx, str);

    level++;

    if (deviation->ext_size) {
        yin_print_extension_instances(out, level, module, LYEXT_SUBSTMT_SELF, 0, deviation->ext, deviation->ext_size);
    }
    yin_print_substmt(out, level, LYEXT_SUBSTMT_DESCRIPTION, 0, deviation->dsc,
                      module, deviation->ext, deviation->ext_size);
    yin_print_substmt(out, level, LYEXT_SUBSTMT_REFERENCE, 0, deviation->ref,
                      module, deviation->ext, deviation->ext_size);

    for (i = 0; i < deviation->deviate_size; ++i) {
        ly_print(out, "%*s<deviate value=", LEVEL, INDENT);
        if (deviation->deviate[i].mod == LY_DEVIATE_NO) {
            if (deviation->deviate[i].ext_size) {
                ly_print(out, "\"not-supported\">\n");
            } else {
                ly_print(out, "\"not-supported\"/>\n");
                continue;
            }
        } else if (deviation->deviate[i].mod == LY_DEVIATE_ADD) {
            ly_print(out, "\"add\">\n");
        } else if (deviation->deviate[i].mod == LY_DEVIATE_RPL) {
            ly_print(out, "\"replace\">\n");
        } else if (deviation->deviate[i].mod == LY_DEVIATE_DEL) {
            ly_print(out, "\"delete\">\n");
        }
        level++;

        /* extensions */
        if (deviation->deviate[i].ext_size) {
            yin_print_extension_instances(out, level, module, LYEXT_SUBSTMT_SELF, 0,
                                          deviation->deviate[i].ext, deviation->deviate[i].ext_size);
        }

        /* type */
        if (deviation->deviate[i].type) {
            yin_print_type(out, level, module, deviation->deviate[i].type);
        }

        /* units */
        yin_print_substmt(out, level, LYEXT_SUBSTMT_UNITS, 0, deviation->deviate[i].units, module,
                          deviation->deviate[i].ext, deviation->deviate[i].ext_size);

        /* must */
        for (j = 0; j < deviation->deviate[i].must_size; ++j) {
            yin_print_must(out, level, module, &deviation->deviate[i].must[j]);
        }

        /* unique */
        for (j = 0; j < deviation->deviate[i].unique_size; ++j) {
            yin_print_unique(out, level, &deviation->deviate[i].unique[j]);
            content = 0;
            /* unique's extensions */
            p = -1;
            do {
                p = lys_ext_iter(deviation->deviate[i].ext, deviation->deviate[i].ext_size,
                                      p + 1, LYEXT_SUBSTMT_UNIQUE);
            } while (p != -1 && deviation->deviate[i].ext[p]->insubstmt_index != j);
            if (p != -1) {
                yin_print_close_parent(out, &content);
                do {
                    yin_print_extension_instances(out, level + 1, module, LYEXT_SUBSTMT_UNIQUE, j,
                                                  &deviation->deviate[i].ext[p], 1);
                    do {
                        p = lys_ext_iter(deviation->deviate[i].ext, deviation->deviate[i].ext_size,
                                              p + 1, LYEXT_SUBSTMT_UNIQUE);
                    } while (p != -1 && deviation->deviate[i].ext[p]->insubstmt_index != j);
                } while (p != -1);
            }
            yin_print_close(out, level, NULL, "unique", content);
        }

        /* default */
        for (j = 0; j < deviation->deviate[i].dflt_size; ++j) {
            yin_print_substmt(out, level, LYEXT_SUBSTMT_DEFAULT, j, deviation->deviate[i].dflt[j], module,
                              deviation->deviate[i].ext, deviation->deviate[i].ext_size);
        }

        /* config */
        if (deviation->deviate[i].flags & LYS_CONFIG_W) {
            yin_print_substmt(out, level, LYEXT_SUBSTMT_CONFIG, 0, "true", module,
                              deviation->deviate->ext, deviation->deviate[i].ext_size);
        } else if (deviation->deviate[i].flags & LYS_CONFIG_R) {
            yin_print_substmt(out, level, LYEXT_SUBSTMT_CONFIG, 0, "false", module,
                               deviation->deviate->ext, deviation->deviate[i].ext_size);
        }

        /* mandatory */
        if (deviation->deviate[i].flags & LYS_MAND_TRUE) {
            yin_print_substmt(out, level, LYEXT_SUBSTMT_MANDATORY, 0, "true", module,
                              deviation->deviate[i].ext, deviation->deviate[i].ext_size);
        } else if (deviation->deviate[i].flags & LYS_MAND_FALSE) {
            yin_print_substmt(out, level, LYEXT_SUBSTMT_MANDATORY, 0, "false", module,
                              deviation->deviate[i].ext, deviation->deviate[i].ext_size);
        }

        /* min-elements */
        if (deviation->deviate[i].min_set) {
            yin_print_unsigned(out, level, LYEXT_SUBSTMT_MIN, 0, module,
                               deviation->deviate[i].ext, deviation->deviate[i].ext_size,
                               deviation->deviate[i].min);
        }

        /* max-elements */
        if (deviation->deviate[i].max_set) {
            if (deviation->deviate[i].max) {
                yin_print_unsigned(out, level, LYEXT_SUBSTMT_MAX, 0, module,
                                   deviation->deviate[i].ext, deviation->deviate[i].ext_size,
                                   deviation->deviate[i].max);
            } else {
                yin_print_substmt(out, level, LYEXT_SUBSTMT_MAX, 0, "unbounded", module,
                                  deviation->deviate[i].ext, deviation->deviate[i].ext_size);
            }
        }
        level--;

        yin_print_close(out, level, NULL, "deviate", 1);
    }

    level--;
    yin_print_close(out, level, NULL, "deviation", 1);
}

static void
yin_print_augment(struct lyout *out, int level, const struct lys_module *module,
                  const struct lys_node_augment *augment)
{
    struct lys_node *sub;
    const char *str;

    str = transform_json2schema(module, augment->target_name);
    yin_print_open(out, level, NULL, "augment", "target-node", str, 1);
    lydict_remove(module->ctx, str);
    level++;

    yin_print_snode_common(out, level, (struct lys_node *)augment, augment->module, NULL, SNODE_COMMON_EXT);
    if (augment->when) {
        yin_print_when(out, level, module, augment->when);
    }
    yin_print_snode_common(out, level, (struct lys_node *)augment, augment->module, NULL,
                           SNODE_COMMON_IFF | SNODE_COMMON_STATUS | SNODE_COMMON_DSC | SNODE_COMMON_REF);


    LY_TREE_FOR(augment->child, sub) {
        /* only our augment */
        if (sub->parent != (struct lys_node *)augment) {
            continue;
        }
        yin_print_snode(out, level, sub,
                        LYS_CHOICE | LYS_CONTAINER | LYS_LEAF | LYS_LEAFLIST | LYS_LIST |
                        LYS_USES | LYS_ANYDATA | LYS_CASE | LYS_ACTION | LYS_NOTIF);
    }
    level--;

    yin_print_close(out, level, NULL, "augment", 1);
}

static void
yin_print_typedef(struct lyout *out, int level, const struct lys_module *module, const struct lys_tpdf *tpdf)
{
    const char *dflt;

    yin_print_open(out, level, NULL, "typedef", "name", tpdf->name, 1);
    level++;

    yin_print_snode_common(out, level, (struct lys_node *)tpdf, module, NULL, SNODE_COMMON_EXT);
    yin_print_type(out, level, module, &tpdf->type);
    if (tpdf->units) {
        yin_print_substmt(out, level, LYEXT_SUBSTMT_UNITS, 0, tpdf->units, module, tpdf->ext, tpdf->ext_size);
    }
    if (tpdf->dflt) {
        if (tpdf->flags & LYS_DFLTJSON) {
            assert(strchr(tpdf->dflt, ':'));
            if (!strncmp(tpdf->dflt, module->name, strchr(tpdf->dflt, ':') - tpdf->dflt)) {
                /* local module */
                dflt = lydict_insert(module->ctx, strchr(tpdf->dflt, ':') + 1, 0);
            } else {
                dflt = transform_json2schema(module, tpdf->dflt);
            }
        } else {
            dflt = tpdf->dflt;
        }
        yin_print_substmt(out, level, LYEXT_SUBSTMT_DEFAULT, 0, dflt, module, tpdf->ext, tpdf->ext_size);
        if (tpdf->flags & LYS_DFLTJSON) {
            lydict_remove(module->ctx, dflt);
        }
    }
    yin_print_snode_common(out, level, (struct lys_node *)tpdf, module, NULL,
                           SNODE_COMMON_STATUS | SNODE_COMMON_DSC | SNODE_COMMON_REF);

    level--;
    yin_print_close(out, level, NULL, "typedef", 1);
}

static void
yin_print_identity(struct lyout *out, int level, const struct lys_ident *ident)
{
    int content = 0, i;
    struct lys_module *mod;
    char *str;

    yin_print_open(out, level, NULL, "identity", "name", ident->name, content);
    level++;

    yin_print_snode_common(out, level, (struct lys_node *)ident, ident->module, &content,
                           SNODE_COMMON_EXT | SNODE_COMMON_IFF);
    for (i = 0; i < ident->base_size; i++) {
        yin_print_close_parent(out, &content);
        mod = lys_main_module(ident->base[i]->module);
        if (lys_main_module(ident->module) == mod) {
            yin_print_substmt(out, level, LYEXT_SUBSTMT_BASE, i, ident->base[i]->name,
                              ident->module, ident->ext, ident->ext_size);
        } else {
            asprintf(&str, "%s:%s", transform_module_name2import_prefix(ident->module, mod->name), ident->base[i]->name);
            yin_print_substmt(out, level, LYEXT_SUBSTMT_BASE, i, str,
                              ident->module, ident->ext, ident->ext_size);
            free(str);
        }
    }
    yin_print_snode_common(out, level, (struct lys_node *)ident, ident->module, &content,
                           SNODE_COMMON_STATUS | SNODE_COMMON_DSC | SNODE_COMMON_REF);

    level--;
    yin_print_close(out, level, NULL, "identity", content);
}

static void
yin_print_container(struct lyout *out, int level, const struct lys_node *node)
{
    int i, content = 0;
    struct lys_node *sub;
    struct lys_node_container *cont = (struct lys_node_container *)node;

    yin_print_open(out, level, NULL, "container", "name", node->name, content);
    level++;

    yin_print_snode_common(out, level, node, node->module, &content, SNODE_COMMON_EXT);
    if (cont->when) {
        yin_print_close_parent(out, &content);
        yin_print_when(out, level, node->module, cont->when);
    }

    for (i = 0; i < cont->iffeature_size; i++) {
        yin_print_close_parent(out, &content);
        yin_print_iffeature(out, level, node->module, &cont->iffeature[i]);
    }

    for (i = 0; i < cont->must_size; i++) {
        yin_print_close_parent(out, &content);
        yin_print_must(out, level, node->module, &cont->must[i]);
    }

    if (cont->presence) {
        yin_print_close_parent(out, &content);
        yin_print_substmt(out, level, LYEXT_SUBSTMT_PRESENCE, 0, cont->presence,
                          node->module, node->ext, node->ext_size);
    }
    yin_print_snode_common(out, level, node, node->module, &content, SNODE_COMMON_CONFIG |
                           SNODE_COMMON_STATUS | SNODE_COMMON_DSC | SNODE_COMMON_REF);

    for (i = 0; i < cont->tpdf_size; i++) {
        yin_print_close_parent(out, &content);
        yin_print_typedef(out, level, node->module, &cont->tpdf[i]);
    }

    LY_TREE_FOR(node->child, sub) {
        /* augments */
        if (sub->parent != node) {
            continue;
        }
        yin_print_close_parent(out, &content);
        yin_print_snode(out, level, sub, LYS_GROUPING);
    }
    LY_TREE_FOR(node->child, sub) {
        /* augments */
        if (sub->parent != node) {
            continue;
        }
        yin_print_close_parent(out, &content);
        yin_print_snode(out, level, sub, LYS_CHOICE | LYS_CONTAINER | LYS_LEAF | LYS_LEAFLIST | LYS_LIST |
                         LYS_USES | LYS_ANYDATA );
    }
    LY_TREE_FOR(node->child, sub) {
        /* augments */
        if (sub->parent != node) {
            continue;
        }
        yin_print_close_parent(out, &content);
        yin_print_snode(out, level, sub, LYS_ACTION);
    }
    LY_TREE_FOR(node->child, sub) {
        /* augments */
        if (sub->parent != node) {
            continue;
        }
        yin_print_close_parent(out, &content);
        yin_print_snode(out, level, sub, LYS_NOTIF);
    }

    level--;
    yin_print_close(out, level, NULL, "container", content);
}

static void
yin_print_case(struct lyout *out, int level, const struct lys_node *node)
{
    int content = 0;
    struct lys_node *sub;
    struct lys_node_case *cas = (struct lys_node_case *)node;

    yin_print_open(out, level, NULL, "case", "name", cas->name, content);
    level++;

    yin_print_snode_common(out, level, node, node->module, &content, SNODE_COMMON_EXT);
    if (cas->when) {
        yin_print_close_parent(out, &content);
        yin_print_when(out, level, node->module, cas->when);
    }
    yin_print_snode_common(out, level, node, node->module, &content,
                           SNODE_COMMON_IFF | SNODE_COMMON_STATUS | SNODE_COMMON_DSC | SNODE_COMMON_REF);

    LY_TREE_FOR(node->child, sub) {
        /* augments */
        if (sub->parent != node) {
            continue;
        }
        yin_print_close_parent(out, &content);
        yin_print_snode(out, level, sub,
                        LYS_CHOICE | LYS_CONTAINER | LYS_LEAF | LYS_LEAFLIST | LYS_LIST |
                        LYS_USES | LYS_ANYDATA);
    }

    level--;
    yin_print_close(out, level, NULL, "case", content);
}

static void
yin_print_choice(struct lyout *out, int level, const struct lys_node *node)
{
    int i, content = 0;
    struct lys_node *sub;
    struct lys_node_choice *choice = (struct lys_node_choice *)node;

    yin_print_open(out, level, NULL, "choice", "name", node->name, content);
    level++;

    yin_print_snode_common(out, level, node, node->module, &content, SNODE_COMMON_EXT);
    if (choice->when) {
        yin_print_close_parent(out, &content);
        yin_print_when(out, level, node->module, choice->when);
    }
    for (i = 0; i < choice->iffeature_size; i++) {
        yin_print_close_parent(out, &content);
        yin_print_iffeature(out, level, node->module, &choice->iffeature[i]);
    }
    if (choice->dflt) {
        yin_print_close_parent(out, &content);
        yin_print_substmt(out, level, LYEXT_SUBSTMT_DEFAULT, 0, choice->dflt->name,
                          node->module, node->ext, node->ext_size);
    }

    yin_print_snode_common(out, level, node, node->module, &content, SNODE_COMMON_CONFIG | SNODE_COMMON_MAND |
                           SNODE_COMMON_STATUS | SNODE_COMMON_DSC | SNODE_COMMON_REF);

    LY_TREE_FOR(node->child, sub) {
        /* augments */
        if (sub->parent != node) {
            continue;
        }
        yin_print_close_parent(out, &content);
        yin_print_snode(out, level, sub,
                        LYS_CHOICE |LYS_CONTAINER | LYS_LEAF | LYS_LEAFLIST | LYS_LIST | LYS_ANYDATA | LYS_CASE);
    }

    level--;
    yin_print_close(out, level, NULL, "choice", content);
}

static void
yin_print_leaf(struct lyout *out, int level, const struct lys_node *node)
{
    int i;
    struct lys_node_leaf *leaf = (struct lys_node_leaf *)node;
    const char *dflt;

    yin_print_open(out, level, NULL, "leaf", "name", node->name, 1);
    level++;

    yin_print_snode_common(out, level, node, node->module, NULL, SNODE_COMMON_EXT);
    if (leaf->when) {
        yin_print_when(out, level, node->module, leaf->when);
    }
    for (i = 0; i < leaf->iffeature_size; i++) {
        yin_print_iffeature(out, level, node->module, &leaf->iffeature[i]);
    }
    yin_print_type(out, level, node->module, &leaf->type);
    yin_print_substmt(out, level, LYEXT_SUBSTMT_UNITS, 0, leaf->units,
                      node->module, node->ext, node->ext_size);
    for (i = 0; i < leaf->must_size; i++) {
        yin_print_must(out, level, node->module, &leaf->must[i]);
    }
    if (leaf->dflt) {
        if (leaf->flags & LYS_DFLTJSON) {
            assert(strchr(leaf->dflt, ':'));
            if (!strncmp(leaf->dflt, lys_node_module(node)->name, strchr(leaf->dflt, ':') - leaf->dflt)) {
                /* local module */
                dflt = lydict_insert(node->module->ctx, strchr(leaf->dflt, ':') + 1, 0);
            } else {
                dflt = transform_json2schema(node->module, leaf->dflt);
            }
        } else {
            dflt = leaf->dflt;
        }
        yin_print_substmt(out, level, LYEXT_SUBSTMT_DEFAULT, 0, dflt,
                          node->module, node->ext, node->ext_size);
        if (leaf->flags & LYS_DFLTJSON) {
            lydict_remove(node->module->ctx, dflt);
        }
    }
    yin_print_snode_common(out, level, node, node->module, NULL, SNODE_COMMON_CONFIG | SNODE_COMMON_MAND |
                           SNODE_COMMON_STATUS | SNODE_COMMON_DSC | SNODE_COMMON_REF);

    level--;
    yin_print_close(out, level, NULL, "leaf", 1);
}

static void
yin_print_anydata(struct lyout *out, int level, const struct lys_node *node)
{
    int i, content = 0;
    struct lys_node_anydata *any = (struct lys_node_anydata *)node;
    const char *name;

    name = any->nodetype == LYS_ANYXML ? "anyxml" : "anydata";
    yin_print_open(out, level, NULL, name, "name", any->name, content);

    level++;
    yin_print_snode_common(out, level, node, node->module, &content, SNODE_COMMON_EXT);
    if (any->when) {
        yin_print_close_parent(out, &content);
        yin_print_when(out, level, node->module, any->when);
    }
    for (i = 0; i < any->iffeature_size; i++) {
        yin_print_close_parent(out, &content);
        yin_print_iffeature(out, level, node->module, &any->iffeature[i]);
    }
    for (i = 0; i < any->must_size; i++) {
        yin_print_close_parent(out, &content);
        yin_print_must(out, level, node->module, &any->must[i]);
    }
    yin_print_snode_common(out, level, node, node->module, &content, SNODE_COMMON_CONFIG | SNODE_COMMON_MAND |
                           SNODE_COMMON_STATUS | SNODE_COMMON_DSC | SNODE_COMMON_REF);

    level--;
    yin_print_close(out, level, NULL, name, content);
}

static void
yin_print_leaflist(struct lyout *out, int level, const struct lys_node *node)
{
    int i;
    struct lys_node_leaflist *llist = (struct lys_node_leaflist *)node;
    const char *dflt;

    yin_print_open(out, level, NULL, "leaf-list", "name", node->name, 1);
    level++;

    yin_print_snode_common(out, level, node, node->module, NULL, SNODE_COMMON_EXT);
    if (llist->when) {
        yin_print_when(out, level, llist->module, llist->when);
    }
    for (i = 0; i < llist->iffeature_size; i++) {
        yin_print_iffeature(out, level, node->module, &llist->iffeature[i]);
    }
    yin_print_type(out, level, node->module, &llist->type);
    yin_print_substmt(out, level, LYEXT_SUBSTMT_UNITS, 0, llist->units,
                      node->module, node->ext, node->ext_size);
    for (i = 0; i < llist->must_size; i++) {
        yin_print_must(out, level, node->module, &llist->must[i]);
    }
    for (i = 0; i < llist->dflt_size; i++) {
        if (llist->flags & LYS_DFLTJSON) {
            assert(strchr(llist->dflt[i], ':'));
            if (!strncmp(llist->dflt[i], lys_node_module(node)->name, strchr(llist->dflt[i], ':') - llist->dflt[i])) {
                /* local module */
                dflt = lydict_insert(node->module->ctx, strchr(llist->dflt[i], ':') + 1, 0);
            } else {
                dflt = transform_json2schema(node->module, llist->dflt[i]);
            }
        } else {
            dflt = llist->dflt[i];
        }
        yin_print_substmt(out, level, LYEXT_SUBSTMT_DEFAULT, i, dflt,
                          node->module, node->ext, node->ext_size);
        if (llist->flags & LYS_DFLTJSON) {
            lydict_remove(node->module->ctx, dflt);
        }
    }
    yin_print_snode_common(out, level, node, node->module, NULL, SNODE_COMMON_CONFIG);
    if (llist->min > 0) {
        yin_print_unsigned(out, level, LYEXT_SUBSTMT_MIN, 0, node->module, node->ext, node->ext_size, llist->min);
    }
    if (llist->max > 0) {
        yin_print_unsigned(out, level, LYEXT_SUBSTMT_MAX, 0, node->module, node->ext, node->ext_size, llist->max);
    }
    if (llist->flags & LYS_USERORDERED) {
        yin_print_substmt(out, level, LYEXT_SUBSTMT_ORDEREDBY, 0, "user",
                          node->module, node->ext, node->ext_size);
    } else if (lys_ext_iter(node->ext, node->ext_size, 0, LYEXT_SUBSTMT_ORDEREDBY) != -1) {
        yin_print_substmt(out, level, LYEXT_SUBSTMT_ORDEREDBY, 0, "system",
                          node->module, node->ext, node->ext_size);
    }
    yin_print_snode_common(out, level, node, node->module, NULL,
                           SNODE_COMMON_STATUS | SNODE_COMMON_DSC | SNODE_COMMON_REF);

    level--;
    yin_print_close(out, level, NULL, "leaf-list", 1);
}

static void
yin_print_list(struct lyout *out, int level, const struct lys_node *node)
{
    int i, p, content = 0, content2;
    struct lys_node *sub;
    struct lys_node_list *list = (struct lys_node_list *)node;

    yin_print_open(out, level, NULL, "list", "name", node->name, content);
    level++;

    yin_print_snode_common(out, level, node, node->module, &content, SNODE_COMMON_EXT);
    if (list->when) {
        yin_print_close_parent(out, &content);
        yin_print_when(out, level, list->module, list->when);
    }
    for (i = 0; i < list->iffeature_size; i++) {
        yin_print_close_parent(out, &content);
        yin_print_iffeature(out, level, node->module, &list->iffeature[i]);
    }
    for (i = 0; i < list->must_size; i++) {
        yin_print_close_parent(out, &content);
        yin_print_must(out, level, list->module, &list->must[i]);
    }
    if (list->keys_size) {
        yin_print_close_parent(out, &content);
        yin_print_substmt(out, level, LYEXT_SUBSTMT_KEY, 0, list->keys_str,
                          node->module, node->ext, node->ext_size);
    }
    for (i = 0; i < list->unique_size; i++) {
        yin_print_close_parent(out, &content);
        yin_print_unique(out, level, &list->unique[i]);
        content2 = 0;
        /* unique's extensions */
        p = -1;
        do {
            p = lys_ext_iter(list->ext, list->ext_size, p + 1, LYEXT_SUBSTMT_UNIQUE);
        } while (p != -1 && list->ext[p]->insubstmt_index != i);
        if (p != -1) {
            yin_print_close_parent(out, &content2);
            do {
                yin_print_extension_instances(out, level + 1, list->module, LYEXT_SUBSTMT_UNIQUE, i, &list->ext[p], 1);
                do {
                    p = lys_ext_iter(list->ext, list->ext_size, p + 1, LYEXT_SUBSTMT_UNIQUE);
                } while (p != -1 && list->ext[p]->insubstmt_index != i);
            } while (p != -1);
        }
        yin_print_close(out, level, NULL, "unique", content2);
    }
    yin_print_snode_common(out, level, node, node->module, &content, SNODE_COMMON_CONFIG);
    if (list->min > 0) {
        yin_print_close_parent(out, &content);
        yin_print_unsigned(out, level, LYEXT_SUBSTMT_MIN, 0, node->module, node->ext, node->ext_size, list->min);
    }
    if (list->max > 0) {
        yin_print_close_parent(out, &content);
        yin_print_unsigned(out, level, LYEXT_SUBSTMT_MAX, 0, node->module, node->ext, node->ext_size, list->max);
    }
    if (list->flags & LYS_USERORDERED) {
        yin_print_substmt(out, level, LYEXT_SUBSTMT_ORDEREDBY, 0, "user",
                          node->module, node->ext, node->ext_size);
    } else if (lys_ext_iter(node->ext, node->ext_size, 0, LYEXT_SUBSTMT_ORDEREDBY) != -1) {
        yin_print_substmt(out, level, LYEXT_SUBSTMT_ORDEREDBY, 0, "system",
                          node->module, node->ext, node->ext_size);
    }
    yin_print_snode_common(out, level, node, node->module, &content,
                           SNODE_COMMON_STATUS | SNODE_COMMON_DSC | SNODE_COMMON_REF);
    for (i = 0; i < list->tpdf_size; i++) {
        yin_print_close_parent(out, &content);
        yin_print_typedef(out, level, list->module, &list->tpdf[i]);
    }

    LY_TREE_FOR(node->child, sub) {
        /* augments */
        if (sub->parent != node) {
            continue;
        }
        yin_print_close_parent(out, &content);
        yin_print_snode(out, level, sub, LYS_GROUPING);
    }

    LY_TREE_FOR(node->child, sub) {
        /* augments */
        if (sub->parent != node) {
            continue;
        }
        yin_print_close_parent(out, &content);
        yin_print_snode(out, level, sub, LYS_CHOICE | LYS_CONTAINER | LYS_LEAF | LYS_LEAFLIST | LYS_LIST |
                         LYS_USES | LYS_GROUPING | LYS_ANYDATA);
    }

    LY_TREE_FOR(node->child, sub) {
        /* augments */
        if (sub->parent != node) {
            continue;
        }
        yin_print_close_parent(out, &content);
        yin_print_snode(out, level, sub, LYS_ACTION);
    }

    LY_TREE_FOR(node->child, sub) {
        /* augments */
        if (sub->parent != node) {
            continue;
        }
        yin_print_close_parent(out, &content);
        yin_print_snode(out, level, sub, LYS_NOTIF);
    }

    level--;
    yin_print_close(out, level, NULL, "list", content);
}

static void
yin_print_grouping(struct lyout *out, int level, const struct lys_node *node)
{
    int i, content = 0;
    struct lys_node *sub;
    struct lys_node_grp *grp = (struct lys_node_grp *)node;

    yin_print_open(out, level, NULL, "grouping", "name", node->name, content);
    level++;

    yin_print_snode_common(out, level, node, node->module, &content, SNODE_COMMON_EXT | SNODE_COMMON_STATUS |
                           SNODE_COMMON_DSC | SNODE_COMMON_REF);

    for (i = 0; i < grp->tpdf_size; i++) {
        yin_print_close_parent(out, &content);
        yin_print_typedef(out, level, node->module, &grp->tpdf[i]);
    }

    LY_TREE_FOR(node->child, sub) {
        yin_print_close_parent(out, &content);
        yin_print_snode(out, level, sub, LYS_GROUPING);
    }

    LY_TREE_FOR(node->child, sub) {
        yin_print_close_parent(out, &content);
        yin_print_snode(out, level, sub, LYS_CHOICE | LYS_CONTAINER | LYS_LEAF | LYS_LEAFLIST | LYS_LIST |
                         LYS_USES | LYS_ANYDATA);
    }

    LY_TREE_FOR(node->child, sub) {
        yin_print_close_parent(out, &content);
        yin_print_snode(out, level, sub, LYS_ACTION);
    }

    LY_TREE_FOR(node->child, sub) {
        yin_print_close_parent(out, &content);
        yin_print_snode(out, level, sub, LYS_NOTIF);
    }

    level--;
    yin_print_close(out, level, NULL, "grouping", content);
}

static void
yin_print_uses(struct lyout *out, int level, const struct lys_node *node)
{
    int i, content = 0;
    struct lys_node_uses *uses = (struct lys_node_uses *)node;
    struct lys_module *mod;

    ly_print(out, "%*s<uses name=\"", LEVEL, INDENT);
    if (node->child) {
        mod = lys_node_module(node->child);
        if (lys_node_module(node) != mod) {
            ly_print(out, "%s:", transform_module_name2import_prefix(node->module, mod->name));
        }
    }
    ly_print(out, "%s\"", uses->name);
    level++;

    yin_print_snode_common(out, level, node, node->module, &content, SNODE_COMMON_EXT);
    if (uses->when) {
        yin_print_close_parent(out, &content);
        yin_print_when(out, level, node->module, uses->when);
    }
    yin_print_snode_common(out, level, node, node->module, &content, SNODE_COMMON_IFF |
                           SNODE_COMMON_STATUS | SNODE_COMMON_DSC | SNODE_COMMON_REF);
    for (i = 0; i < uses->refine_size; i++) {
        yin_print_close_parent(out, &content);
        yin_print_refine(out, level, node->module, &uses->refine[i]);
    }
    for (i = 0; i < uses->augment_size; i++) {
        yin_print_close_parent(out, &content);
        yin_print_augment(out, level, node->module, &uses->augment[i]);
    }

    level--;
    yin_print_close(out, level, NULL, "uses", content);
}

static void
yin_print_input_output(struct lyout *out, int level, const struct lys_node *node)
{
    int i;
    struct lys_node *sub;
    struct lys_node_inout *inout = (struct lys_node_inout *)node;

    yin_print_open(out, level, NULL, inout->nodetype == LYS_INPUT ? "input" : "output", NULL, NULL, 1);
    level++;

    if (inout->ext_size) {
        yin_print_extension_instances(out, level, node->module, LYEXT_SUBSTMT_SELF, 0, inout->ext, inout->ext_size);
    }
    for (i = 0; i < inout->must_size; i++) {
        yin_print_must(out, level, node->module, &inout->must[i]);
    }
    for (i = 0; i < inout->tpdf_size; i++) {
        yin_print_typedef(out, level, node->module, &inout->tpdf[i]);
    }

    LY_TREE_FOR(node->child, sub) {
        /* augments */
        if (sub->parent != node) {
            continue;
        }
        yin_print_snode(out, level, sub, LYS_GROUPING);
    }
    LY_TREE_FOR(node->child, sub) {
        /* augments */
        if (sub->parent != node) {
            continue;
        }
        yin_print_snode(out, level, sub, LYS_CHOICE | LYS_CONTAINER | LYS_LEAF | LYS_LEAFLIST | LYS_LIST |
                        LYS_USES | LYS_ANYDATA);
    }
    level--;

    yin_print_close(out, level, NULL, (inout->nodetype == LYS_INPUT ? "input" : "output"), 1);
}

static void
yin_print_rpc_action(struct lyout *out, int level, const struct lys_node *node)
{
    int i, content = 0;
    struct lys_node *sub;
    struct lys_node_rpc_action *rpc = (struct lys_node_rpc_action *)node;

    yin_print_open(out, level, NULL, (node->nodetype == LYS_RPC ? "rpc" : "action"), "name", node->name, content);
    level++;

    yin_print_snode_common(out, level, node, node->module, &content, SNODE_COMMON_EXT | SNODE_COMMON_IFF |
                           SNODE_COMMON_STATUS | SNODE_COMMON_DSC | SNODE_COMMON_REF);

    for (i = 0; i < rpc->tpdf_size; i++) {
        yin_print_close_parent(out, &content);
        yin_print_typedef(out, level, node->module, &rpc->tpdf[i]);
    }

<<<<<<< HEAD
    LY_TREE_FOR(node->child, sub) {
        /* augments */
        if ((sub->parent != node) || ((sub->nodetype & (LYS_INPUT | LYS_OUTPUT) && (sub->flags & LYS_IMPLICIT)))) {
            continue;
=======
        LY_TREE_FOR(node->child, sub) {
            /* augments and implicit nodes */
            if ((sub->parent != node) || ((sub->nodetype & (LYS_INPUT | LYS_OUTPUT) && (sub->flags & LYS_IMPLICIT)))) {
                continue;
            }
            yin_print_snode(out, level, sub, LYS_GROUPING | LYS_INPUT | LYS_OUTPUT);
>>>>>>> ae386d72
        }
        yin_print_close_parent(out, &content);
        yin_print_snode(out, level, sub, LYS_INPUT | LYS_OUTPUT | LYS_GROUPING);
    }

    level--;
    yin_print_close(out, level, NULL, (node->nodetype == LYS_RPC ? "rpc" : "action"), content);
}

static void
yin_print_notif(struct lyout *out, int level, const struct lys_node *node)
{
    int i, content = 0;
    struct lys_node *sub;
    struct lys_node_notif *notif = (struct lys_node_notif *)node;

    yin_print_open(out, level, NULL, "notification", "name", node->name, content);
    level++;

    yin_print_snode_common(out, level, node, node->module, &content, SNODE_COMMON_EXT | SNODE_COMMON_IFF);
    for (i = 0; i < notif->must_size; i++) {
        yin_print_close_parent(out, &content);
        yin_print_must(out, level, node->module, &notif->must[i]);
    }
    yin_print_snode_common(out, level, node, node->module, &content,
                           SNODE_COMMON_STATUS | SNODE_COMMON_DSC | SNODE_COMMON_REF);
    for (i = 0; i < notif->tpdf_size; i++) {
        yin_print_close_parent(out, &content);
        yin_print_typedef(out, level, node->module, &notif->tpdf[i]);
    }

    LY_TREE_FOR(node->child, sub) {
        /* augments */
        if (sub->parent != node) {
            continue;
        }
        yin_print_close_parent(out, &content);
        yin_print_snode(out, level, sub, LYS_GROUPING);
    }
    LY_TREE_FOR(node->child, sub) {
        /* augments */
        if (sub->parent != node) {
            continue;
        }
        yin_print_close_parent(out, &content);
        yin_print_snode(out, level, sub,
                         LYS_CHOICE | LYS_CONTAINER | LYS_LEAF | LYS_LEAFLIST | LYS_LIST |
                         LYS_USES | LYS_ANYDATA);
    }

    level--;
    yin_print_close(out, level, NULL, "notification", content);
}

static void
yin_print_snode(struct lyout *out, int level, const struct lys_node *node, int mask)
{
    switch (node->nodetype & mask) {
    case LYS_CONTAINER:
        yin_print_container(out, level, node);
        break;
    case LYS_CHOICE:
        yin_print_choice(out, level, node);
        break;
    case LYS_LEAF:
        yin_print_leaf(out, level, node);
        break;
    case LYS_LEAFLIST:
        yin_print_leaflist(out, level, node);
        break;
    case LYS_LIST:
        yin_print_list(out, level, node);
        break;
    case LYS_USES:
        yin_print_uses(out, level, node);
        break;
    case LYS_GROUPING:
        yin_print_grouping(out, level, node);
        break;
    case LYS_ANYXML:
    case LYS_ANYDATA:
        yin_print_anydata(out, level, node);
        break;
    case LYS_CASE:
        yin_print_case(out, level, node);
        break;
    case LYS_RPC:
    case LYS_ACTION:
        yin_print_rpc_action(out, level, node);
        break;
    case LYS_INPUT:
    case LYS_OUTPUT:
        yin_print_input_output(out, level, node);
        break;
    case LYS_NOTIF:
        yin_print_notif(out, level, node);
        break;
    default:
        break;
    }
}

static void
yin_print_revision(struct lyout *out, int level, const struct lys_module *module, const struct lys_revision *rev)
{
    if (rev->dsc || rev->ref || rev->ext_size) {
        yin_print_open(out, level, NULL, "revision", "date", rev->date, 1);
        level++;
        yin_print_extension_instances(out, level, module, LYEXT_SUBSTMT_SELF, 0, rev->ext, rev->ext_size);
        yin_print_substmt(out, level, LYEXT_SUBSTMT_DESCRIPTION, 0, rev->dsc, module, rev->ext, rev->ext_size);
        yin_print_substmt(out, level, LYEXT_SUBSTMT_REFERENCE, 0, rev->ref, module, rev->ext, rev->ext_size);
        level--;
        yin_print_close(out, level, NULL, "revision", 1);
    } else {
        yin_print_open(out, level, NULL, "revision", "date", rev->date, -1);
    }
}

static void
yin_print_xmlns(struct lyout *out, const struct lys_module *module)
{
    unsigned int i, lvl;

    if (module->type) {
        lvl = 11;
    } else {
        lvl = 8;
    }

    ly_print(out, "%*sxmlns=\"%s\"", lvl, INDENT, LY_NSYIN);
    if (!module->type) {
        ly_print(out, "\n%*sxmlns:%s=\"%s\"", lvl, INDENT, module->prefix, module->ns);
    }
    for (i = 0; i < module->imp_size; ++i) {
        ly_print(out, "\n%*sxmlns:%s=\"%s\"", lvl, INDENT, module->imp[i].prefix, module->imp[i].module->ns);
    }
}

static int
yin_print_model_(struct lyout *out, int level, const struct lys_module *module)
{
    unsigned int i;
    int p;
    struct lys_node *node;

    if (module->deviated == 1) {
        ly_print(out, "<!-- DEVIATED -->\n");
    }

    /* (sub)module-header-stmts */
    if (module->type) {
        ly_print(out, "%*s<submodule name=\"%s\"\n", LEVEL, INDENT, module->name);
        yin_print_xmlns(out, module);
        ly_print(out, ">\n");

        level++;
        if (lys_main_module(module)->version > 1 ||
                lys_ext_iter(module->ext, module->ext_size, 0, LYEXT_SUBSTMT_VERSION) != -1) {
            yin_print_substmt(out, level, LYEXT_SUBSTMT_VERSION, 0,
                              ((struct lys_submodule *)module)->belongsto->version == 2 ? "1.1" : "1",
                              module, module->ext, module->ext_size);
        }
        yin_print_open(out, level, NULL, "belongs-to", "module", ((struct lys_submodule *)module)->belongsto->name, 1);
        p = -1;
        while ((p = lys_ext_iter(module->ext, module->ext_size, p + 1, LYEXT_SUBSTMT_BELONGSTO)) != -1) {
            yin_print_extension_instances(out, level + 1, module, LYEXT_SUBSTMT_BELONGSTO, 0, &module->ext[p], 1);
        }
        yin_print_substmt(out, level + 1, LYEXT_SUBSTMT_PREFIX, 0, module->prefix,
                          module, module->ext, module->ext_size);
        yin_print_close(out, level, NULL, "belongs-to", 1);
    } else {
        ly_print(out, "%*s<module name=\"%s\"\n", LEVEL, INDENT, module->name);
        yin_print_xmlns(out, module);
        ly_print(out, ">\n");

        level++;
        if (module->version) {
            yin_print_substmt(out, level, LYEXT_SUBSTMT_VERSION, 0, module->version == 2 ? "1.1" : "1",
                              module, module->ext, module->ext_size);
        }
        yin_print_substmt(out, level, LYEXT_SUBSTMT_NAMESPACE, 0, module->ns,
                          module, module->ext, module->ext_size);
        yin_print_substmt(out, level, LYEXT_SUBSTMT_PREFIX, 0, module->prefix,
                           module, module->ext, module->ext_size);
    }

    /* linkage-stmts */
    for (i = 0; i < module->imp_size; i++) {
        yin_print_open(out, level, NULL, "import", "module", module->imp[i].module->name, 1);
        level++;

        yin_print_extension_instances(out, level, module, LYEXT_SUBSTMT_SELF, 0,
                                       module->imp[i].ext, module->imp[i].ext_size);
        yin_print_substmt(out, level, LYEXT_SUBSTMT_PREFIX, 0, module->imp[i].prefix,
                          module, module->imp[i].ext, module->imp[i].ext_size);
        if (module->imp[i].rev[0]) {
            yin_print_substmt(out, level, LYEXT_SUBSTMT_REVISIONDATE, 0, module->imp[i].rev,
                              module, module->imp[i].ext, module->imp[i].ext_size);
        }
        yin_print_substmt(out, level, LYEXT_SUBSTMT_DESCRIPTION, 0, module->imp[i].dsc,
                          module, module->imp[i].ext, module->imp[i].ext_size);
        yin_print_substmt(out, level, LYEXT_SUBSTMT_REFERENCE, 0, module->imp[i].ref,
                          module, module->imp[i].ext, module->imp[i].ext_size);

        level--;
        yin_print_close(out, level, NULL, "import", 1);
    }
    for (i = 0; i < module->inc_size; i++) {
        if (module->inc[i].rev[0] || module->inc[i].dsc || module->inc[i].ref || module->inc[i].ext_size) {
            yin_print_open(out, level, NULL, "include", "module", module->inc[i].submodule->name, 1);
            level++;

            yin_print_extension_instances(out, level, module, LYEXT_SUBSTMT_SELF, 0,
                                          module->inc[i].ext, module->inc[i].ext_size);
            if (module->inc[i].rev[0]) {
                yin_print_substmt(out, level, LYEXT_SUBSTMT_REVISIONDATE, 0, module->inc[i].rev,
                                  module, module->inc[i].ext, module->inc[i].ext_size);
            }
            yin_print_substmt(out, level, LYEXT_SUBSTMT_DESCRIPTION, 0, module->inc[i].dsc,
                               module, module->inc[i].ext, module->inc[i].ext_size);
            yin_print_substmt(out, level, LYEXT_SUBSTMT_REFERENCE, 0, module->inc[i].ref,
                              module, module->inc[i].ext, module->inc[i].ext_size);

            level--;
            yin_print_close(out, level, NULL, "include", 1);
        } else {
            yin_print_open(out, level, NULL, "include", "module", module->inc[i].submodule->name, -1);
        }
    }

    /* meta-stmts */
    yin_print_substmt(out, level, LYEXT_SUBSTMT_ORGANIZATION, 0, module->org,
                      module, module->ext, module->ext_size);
    yin_print_substmt(out, level, LYEXT_SUBSTMT_CONTACT, 0, module->contact,
                      module, module->ext, module->ext_size);
    yin_print_substmt(out, level, LYEXT_SUBSTMT_DESCRIPTION, 0, module->dsc,
                      module, module->ext, module->ext_size);
    yin_print_substmt(out, level, LYEXT_SUBSTMT_REFERENCE, 0, module->ref,
                      module, module->ext, module->ext_size);

    /* revision-stmts */
    for (i = 0; i < module->rev_size; i++) {
        yin_print_revision(out, level, module, &module->rev[i]);
    }

    /* body-stmts */
    for (i = 0; i < module->extensions_size; ++i) {
        yin_print_extension(out, level, &module->extensions[i]);
    }
    if (module->ext_size) {
        yin_print_extension_instances(out, level, module, LYEXT_SUBSTMT_SELF, 0, module->ext, module->ext_size);
    }

    for (i = 0; i < module->features_size; i++) {
        yin_print_feature(out, level, &module->features[i]);
    }

    for (i = 0; i < module->ident_size; i++) {
        yin_print_identity(out, level, &module->ident[i]);
    }

    for (i = 0; i < module->tpdf_size; i++) {
        yin_print_typedef(out, level, module, &module->tpdf[i]);
    }

    LY_TREE_FOR(lys_main_module(module)->data, node) {
        if (node->module != module) {
            /* data from submodules */
            continue;
        }
        yin_print_snode(out, level, node, LYS_GROUPING);
    }

    LY_TREE_FOR(lys_main_module(module)->data, node) {
        if (node->module != module) {
            /* data from submodules */
            continue;
        }
        yin_print_snode(out, level, node, LYS_CHOICE | LYS_CONTAINER | LYS_LEAF | LYS_LEAFLIST | LYS_LIST |
                        LYS_USES | LYS_ANYDATA);
    }

    for (i = 0; i < module->augment_size; i++) {
        yin_print_augment(out, level, module, &module->augment[i]);
    }

    LY_TREE_FOR(lys_main_module(module)->data, node) {
        if (node->module != module) {
            /* data from submodules */
            continue;
        }
        yin_print_snode(out, level, node, LYS_RPC | LYS_ACTION);
    }

    LY_TREE_FOR(lys_main_module(module)->data, node) {
        if (node->module != module) {
            /* data from submodules */
            continue;
        }
        yin_print_snode(out, level, node, LYS_NOTIF);
    }

    for (i = 0; i < module->deviation_size; ++i) {
        yin_print_deviation(out, level, module, &module->deviation[i]);
    }

    level--;
    if (module->type) {
        ly_print(out, "%*s</submodule>\n", LEVEL, INDENT);
    } else {
        ly_print(out, "%*s</module>\n", LEVEL, INDENT);
    }
    ly_print_flush(out);

    return EXIT_SUCCESS;
}

int
yin_print_model(struct lyout *out, const struct lys_module *module)
{
    int level = 0;

    ly_print(out, "<?xml version=\"1.0\" encoding=\"UTF-8\"?>\n");
    return yin_print_model_(out, level, module);
}

static void
yin_print_extcomplex_bool(struct lyout *out, int level, const struct lys_module *module,
                          struct lys_ext_instance_complex *ext, LY_STMT stmt,
                          const char *true_val, const char *false_val, int *content)
{
    struct lyext_substmt *info;
    uint8_t *val;

    val = lys_ext_complex_get_substmt(stmt, ext, &info);
    if (!val || !(*val)) {
        return;
    }

    yin_print_close_parent(out, content);
    if (*val == 1) {
        yin_print_substmt(out, level, (LYEXT_SUBSTMT)stmt, 0, true_val, module, ext->ext, ext->ext_size);
    } else if (*val == 2) {
        yin_print_substmt(out, level, (LYEXT_SUBSTMT)stmt, 0, false_val, module, ext->ext, ext->ext_size);
    } else {
        LOGINT;
    }
}

static void
yin_print_extcomplex_str(struct lyout *out, int level, const struct lys_module *module,
                         struct lys_ext_instance_complex *ext, LY_STMT stmt, int *content)
{
    struct lyext_substmt *info;
    const char **str;
    int c;

    str = lys_ext_complex_get_substmt(stmt, ext, &info);
    if (!str || !(*str)) {
        return;
    }
    if (info->cardinality >= LY_STMT_CARD_SOME) {
        /* we have array */
        for (str = (const char **)(*str), c = 0; *str; str++, c++) {
            yin_print_close_parent(out, content);
            yin_print_substmt(out, level, (LYEXT_SUBSTMT)stmt, c, *str, module, ext->ext, ext->ext_size);
        }
    } else {
        yin_print_close_parent(out, content);
        yin_print_substmt(out, level, (LYEXT_SUBSTMT)stmt, 0, *str, module, ext->ext, ext->ext_size);
    }
}

/* val1 is supposed to be the default value */
static void
yin_print_extcomplex_flags(struct lyout *out, int level, const struct lys_module *module,
                           struct lys_ext_instance_complex *ext, LY_STMT stmt,
                           const char *val1_str, const char *val2_str, uint16_t val1, uint16_t val2,
                           int *content)
{
    const char *str;
    uint16_t *flags;

    flags = lys_ext_complex_get_substmt(stmt, ext, NULL);
    if (!flags) {
        return;
    }

    if (val1 & *flags) {
        str = val1_str;
    } else if (val2 & *flags) {
        str = val2_str;
    } else if (lys_ext_iter(ext->ext, ext->ext_size, 0, (LYEXT_SUBSTMT)stmt) != -1) {
        /* flag not set, but since there are some extension, we are going to print the default value */
        str = val1_str;
    } else {
        return;
    }

    yin_print_close_parent(out, content);
    yin_print_substmt(out, level, (LYEXT_SUBSTMT)stmt, 0, str, module, ext->ext, ext->ext_size);
}

static void
yin_print_extension_instances(struct lyout *out, int level, const struct lys_module *module,
                              LYEXT_SUBSTMT substmt, uint8_t substmt_index,
                              struct lys_ext_instance **ext, unsigned int count)
{
    unsigned int u, x;
    struct lys_module *mod;
    const char *prefix = NULL;
    struct lyext_substmt *info;
    int content, content2, i, j, c;
    uint16_t *flags;
    const char *str;
    void **pp, *p;
    struct lys_node *siter;

#define YIN_PRINT_EXTCOMPLEX_SNODE(STMT)                                                      \
    pp = lys_ext_complex_get_substmt(STMT, (struct lys_ext_instance_complex *)ext[u], NULL);  \
    if (!pp || !(*pp)) { break; }                                                             \
    LY_TREE_FOR((struct lys_node*)(*pp), siter) {                                             \
        if (lys_snode2stmt(siter->nodetype) == STMT) {                                        \
            yin_print_close_parent(out, &content);                                            \
            yin_print_snode(out, level, siter, LYS_ANY);                                      \
        }                                                                                     \
    }
#define YIN_PRINT_EXTCOMPLEX_STRUCT(STMT, TYPE, FUNC)                                         \
    pp = lys_ext_complex_get_substmt(STMT, (struct lys_ext_instance_complex *)ext[u], NULL);  \
    if (!pp || !(*pp)) { break; }                                                             \
    if (info[i].cardinality >= LY_STMT_CARD_SOME) { /* process array */                       \
        for (pp = *pp; *pp; pp++) {                                                           \
            yin_print_close_parent(out, &content);                                            \
            FUNC(out, level, (TYPE *)(*pp));                                                  \
        }                                                                                     \
    } else { /* single item */                                                                \
        yin_print_close_parent(out, &content);                                                \
        FUNC(out, level, (TYPE *)(*pp));                                                      \
    }
#define YIN_PRINT_EXTCOMPLEX_STRUCT_M(STMT, TYPE, FUNC, ARGS...)                              \
    pp = lys_ext_complex_get_substmt(STMT, (struct lys_ext_instance_complex *)ext[u], NULL);  \
    if (!pp || !(*pp)) { break; }                                                             \
    if (info[i].cardinality >= LY_STMT_CARD_SOME) { /* process array */                       \
        for (pp = *pp; *pp; pp++) {                                                           \
            yin_print_close_parent(out, &content);                                            \
            FUNC(out, level, module, (TYPE *)(*pp), ##ARGS);                                  \
        }                                                                                     \
    } else { /* single item */                                                                \
        yin_print_close_parent(out, &content);                                                \
        FUNC(out, level, module, (TYPE *)(*pp), ##ARGS);                                      \
    }
#define YIN_PRINT_EXTCOMPLEX_INT(STMT, TYPE, SIGN)                                 \
    p = &((struct lys_ext_instance_complex*)ext[u])->content[info[i].offset];      \
    if (!p || !*(TYPE**)p) { break; }                                              \
    if (info[i].cardinality >= LY_STMT_CARD_SOME) { /* we have array */            \
        for (c = 0; (*(TYPE***)p)[c]; c++) {                                       \
            yin_print_close_parent(out, &content);                                 \
            yin_print_##SIGN(out, level, STMT, c, module,                          \
                             ext[u]->ext, ext[u]->ext_size, *(*(TYPE***)p)[c]);    \
        }                                                                          \
    } else {                                                                       \
        yin_print_close_parent(out, &content);                                     \
        yin_print_##SIGN(out, level, STMT, 0, module,                              \
                         ext[u]->ext, ext[u]->ext_size, (**(TYPE**)p));            \
    }

    for (u = 0; u < count; u++) {
        if (ext[u]->flags & LYEXT_OPT_INHERIT) {
            /* ignore the inherited extensions which were not explicitely instantiated in the module */
            continue;
        } else if (ext[u]->insubstmt != substmt || ext[u]->insubstmt_index != substmt_index) {
            /* do not print the other substatement than the required */
            continue;
        } else if (ext[u]->def->module == module->ctx->models.list[0] &&
                 (!strcmp(ext[u]->arg_value, "operation") ||
                  !strcmp(ext[u]->arg_value, "select") ||
                  !strcmp(ext[u]->arg_value, "type"))) {
            /* hack for NETCONF's edit-config's operation and filter's attributes
             * - the annotation definition is only internal, do not print it */
            continue;
        }

        mod = lys_main_module(ext[u]->def->module);
        if (mod == lys_main_module(module)) {
            prefix = module->prefix;
        } else {
            for (x = 0; x < module->imp_size; x++) {
                if (mod == module->imp[x].module) {
                    prefix = module->imp[x].prefix;
                    break;
                }
            }
        }
        assert(prefix);

        content = 0;
        if (ext[u]->arg_value) {
            if (ext[u]->def->flags & LYS_YINELEM) {
                /* argument as element */
                content = 1;
                yin_print_open(out, level, prefix, ext[u]->def->name, NULL, NULL, content);
                level++;
                ly_print(out, "%*s<%s:%s>", LEVEL, INDENT, prefix, ext[u]->def->argument);
                lyxml_dump_text(out, ext[u]->arg_value);
                ly_print(out, "</%s:%s>\n", prefix, ext[u]->def->argument);
                level--;
            } else {
                /* argument as attribute */
                yin_print_open(out, level, prefix, ext[u]->def->name,
                               ext[u]->def->argument, ext[u]->arg_value, content);
            }
        } else {
            yin_print_open(out, level, prefix, ext[u]->def->name, NULL, NULL, content);
        }

        /* extensions */
        if (ext[u]->ext_size) {
            yin_print_close_parent(out, &content);
            yin_print_extension_instances(out, level + 1, module, LYEXT_SUBSTMT_SELF, 0,
                                          ext[u]->ext, ext[u]->ext_size);
        }

        /* extension - type-specific part */
        switch (ext[u]->ext_type) {
        case LYEXT_FLAG:
            /* flag extension - nothing special */
            break;
        case LYEXT_COMPLEX:
            info = ((struct lys_ext_instance_complex*)ext[u])->substmt; /* shortcut */
            if (!info) {
                /* no content */
                break;
            }
            level++;
            for (i = 0; info[i].stmt; i++) {
                switch(info[i].stmt) {
                case LY_STMT_DESCRIPTION:
                case LY_STMT_REFERENCE:
                case LY_STMT_UNITS:
                case LY_STMT_DEFAULT:
                case LY_STMT_ERRTAG:
                case LY_STMT_ERRMSG:
                case LY_STMT_PREFIX:
                case LY_STMT_NAMESPACE:
                case LY_STMT_PRESENCE:
                case LY_STMT_REVISIONDATE:
                case LY_STMT_KEY:
                case LY_STMT_BASE:
                case LY_STMT_CONTACT:
                case LY_STMT_ORGANIZATION:
                case LY_STMT_PATH:
                    yin_print_extcomplex_str(out, level, module, (struct lys_ext_instance_complex*)ext[u],
                                             info[i].stmt, &content);
                    break;
                case LY_STMT_ARGUMENT:
                    pp = lys_ext_complex_get_substmt(LY_STMT_ARGUMENT, (struct lys_ext_instance_complex*)ext[u], NULL);
                    if (!pp || !(*pp)) {
                        break;
                    }
                    yin_print_close_parent(out, &content);
                    if (info->cardinality >= LY_STMT_CARD_SOME) {
                        /* we have array */
                        for (c = 0; ((const char***)pp)[0][c]; c++) {
                            content2 = 0;
                            yin_print_open(out, level, NULL, "argument", "name", ((const char ***)pp)[0][c], 0);
                            j = -1;
                            while ((j = lys_ext_iter(ext[u]->ext, ext[u]->ext_size, j + 1, LYEXT_SUBSTMT_ARGUMENT)) != -1) {
                                if (ext[u]->ext[j]->insubstmt_index != c) {
                                    continue;
                                }
                                yin_print_close_parent(out, &content2);
                                yin_print_extension_instances(out, level + 1, module, LYEXT_SUBSTMT_ARGUMENT, c,
                                                              &ext[u]->ext[j], 1);
                            }
                            if (((uint8_t *)pp[1])[c] == 1) {
                                yin_print_close_parent(out, &content2);
                                yin_print_substmt(out, level + 1, LYEXT_SUBSTMT_YINELEM, c,
                                                 (((uint8_t *)pp[1])[c] == 1) ? "true" : "false", module, ext[u]->ext, ext[u]->ext_size);
                            } else {
                                j = -1;
                                while ((j = lys_ext_iter(ext[u]->ext, ext[u]->ext_size, j + 1, LYEXT_SUBSTMT_YINELEM)) != -1) {
                                    if (ext[u]->ext[j]->insubstmt_index == c) {
                                        yin_print_close_parent(out, &content2);
                                        yin_print_substmt(out, level + 1, LYEXT_SUBSTMT_YINELEM, c, (((uint8_t *)pp[1])[c] == 1) ? "true" : "false",
                                                          module, ext[u]->ext + j, ext[u]->ext_size - j);
                                        break;
                                    }
                                }
                            }
                            yin_print_close(out, level, NULL, "argument", content2);
                        }
                    } else {
                        content2 = 0;
                        yin_print_open(out, level, NULL, "argument", "name", (const char *)pp[0], 0);
                        j = -1;
                        while ((j = lys_ext_iter(ext[u]->ext, ext[u]->ext_size, j + 1, LYEXT_SUBSTMT_ARGUMENT)) != -1) {
                            yin_print_close_parent(out, &content2);
                            yin_print_extension_instances(out, level + 1, module, LYEXT_SUBSTMT_ARGUMENT, 0,
                                                          &ext[u]->ext[j], 1);
                        }
                        if (*(uint8_t*)(pp + 1) == 1 || lys_ext_iter(ext[u]->ext, ext[u]->ext_size, 0, LYEXT_SUBSTMT_YINELEM) != -1) {
                            yin_print_close_parent(out, &content2);
                            yin_print_substmt(out, level + 1, LYEXT_SUBSTMT_YINELEM, 0,
                                             (*(uint8_t*)(pp + 1) == 1) ? "true" : "false", module, ext[u]->ext, ext[u]->ext_size);
                        }
                        yin_print_close(out, level, NULL, "argument", content2);
                    }
                    break;
                case LY_STMT_BELONGSTO:
                    pp = lys_ext_complex_get_substmt(LY_STMT_BELONGSTO, (struct lys_ext_instance_complex*)ext[u], NULL);
                    if (!pp || !(*pp)) {
                        break;
                    }
                    if (info->cardinality >= LY_STMT_CARD_SOME) {
                        /* we have array */
                        for (c = 0; ((const char***)pp)[0][c]; c++) {
                            yin_print_close_parent(out, &content);
                            yin_print_open(out, level, NULL, "belongs-to", "module", ((const char ***)pp)[0][c], 1);
                            j = -1;
                            while ((j = lys_ext_iter(ext[u]->ext, ext[u]->ext_size, j + 1, LYEXT_SUBSTMT_BELONGSTO)) != -1) {
                                yin_print_extension_instances(out, level + 1, module, LYEXT_SUBSTMT_BELONGSTO, c,
                                                              &ext[u]->ext[j], 1);
                            }
                            yin_print_substmt(out, level + 1, LYEXT_SUBSTMT_PREFIX, c, ((const char ***)pp)[1][c],
                                              module, ext[u]->ext, ext[u]->ext_size);
                            yin_print_close(out, level, NULL, "belongs-to", 1);
                        }
                    } else {
                        yin_print_close_parent(out, &content);
                        yin_print_open(out, level, NULL, "belongs-to", "module", (const char *)pp[0], 1);
                        j = -1;
                        while ((j = lys_ext_iter(ext[u]->ext, ext[u]->ext_size, j + 1, LYEXT_SUBSTMT_BELONGSTO)) != -1) {
                            yin_print_extension_instances(out, level + 1, module, LYEXT_SUBSTMT_BELONGSTO, 0,
                                                          &ext[u]->ext[j], 1);
                        }
                        yin_print_substmt(out, level + 1, LYEXT_SUBSTMT_PREFIX, 0, (const char *)pp[1],
                                          module, ext[u]->ext, ext[u]->ext_size);
                        yin_print_close(out, level, NULL, "belongs-to", 1);
                    }
                    break;
                case LY_STMT_TYPE:
                    YIN_PRINT_EXTCOMPLEX_STRUCT_M(LY_STMT_TYPE, struct lys_type, yin_print_type);
                    break;
                case LY_STMT_TYPEDEF:
                    YIN_PRINT_EXTCOMPLEX_STRUCT_M(LY_STMT_TYPEDEF, struct lys_tpdf, yin_print_typedef);
                    break;
                case LY_STMT_IFFEATURE:
                    YIN_PRINT_EXTCOMPLEX_STRUCT_M(LY_STMT_IFFEATURE, struct lys_iffeature, yin_print_iffeature);
                    break;
                case LY_STMT_STATUS:
                    flags = (uint16_t*)&((struct lys_ext_instance_complex*)ext[u])->content[info[i].offset];
                    if (!flags || !(*flags)) {
                        break;
                    }

                    if (*flags & LYS_STATUS_CURR) {
                        yin_print_close_parent(out, &content);
                        str = "current";
                    } else if (*flags & LYS_STATUS_DEPRC) {
                        yin_print_close_parent(out, &content);
                        str = "deprecated";
                    } else if (*flags & LYS_STATUS_OBSLT) {
                        yin_print_close_parent(out, &content);
                        str = "obsolete";
                    } else {
                        /* no status flag */
                        break;
                    }
                    yin_print_substmt(out, level, LYEXT_SUBSTMT_STATUS, 0, str, module, ext[u]->ext, ext[u]->ext_size);
                    break;
                case LY_STMT_CONFIG:
                    yin_print_extcomplex_flags(out, level, module, (struct lys_ext_instance_complex*)ext[u],
                                               LY_STMT_CONFIG, "true", "false",
                                               LYS_CONFIG_W | LYS_CONFIG_SET, LYS_CONFIG_R | LYS_CONFIG_SET, &content);
                    break;
                case LY_STMT_MANDATORY:
                    yin_print_extcomplex_flags(out, level, module, (struct lys_ext_instance_complex*)ext[u],
                                               LY_STMT_MANDATORY, "false", "true", LYS_MAND_FALSE, LYS_MAND_TRUE,
                                               &content);
                    break;
                case LY_STMT_ORDEREDBY:
                    yin_print_extcomplex_flags(out, level, module, (struct lys_ext_instance_complex*)ext[u],
                                               LY_STMT_ORDEREDBY, "system", "user", 0, LYS_USERORDERED, &content);
                    break;
                case LY_STMT_REQINSTANCE:
                    yin_print_extcomplex_bool(out, level, module, (struct lys_ext_instance_complex*)ext[u],
                                              info[i].stmt, "true", "false", &content);
                    break;
                case LY_STMT_MODIFIER:
                    yin_print_extcomplex_bool(out, level, module, (struct lys_ext_instance_complex*)ext[u],
                                              LY_STMT_MODIFIER, "invert-match", NULL, &content);
                    break;
                case LY_STMT_DIGITS:
                    p = &((struct lys_ext_instance_complex*)ext[u])->content[info[i].offset];
                    if (!p) {
                        break;
                    }
                    if (info->cardinality >= LY_STMT_CARD_SOME && *(uint8_t**)p) { /* we have array */
                        for (c = 0; (*(uint8_t**)p)[c]; c++) {
                            yin_print_close_parent(out, &content);
                            yin_print_unsigned(out, level, LYEXT_SUBSTMT_DIGITS, c, module,
                                               ext[u]->ext, ext[u]->ext_size, (*(uint8_t**)p)[c]);
                        }
                    } else if ((*(uint8_t*)p)) {
                        yin_print_close_parent(out, &content);
                        yin_print_unsigned(out, level, LYEXT_SUBSTMT_DIGITS, 0, module,
                                           ext[u]->ext, ext[u]->ext_size, (*(uint8_t*)p));
                    }
                    break;
                case LY_STMT_MAX:
                    YIN_PRINT_EXTCOMPLEX_INT(LYEXT_SUBSTMT_MAX, uint32_t, unsigned);
                    break;
                case LY_STMT_MIN:
                    YIN_PRINT_EXTCOMPLEX_INT(LYEXT_SUBSTMT_MIN, uint32_t, unsigned);
                    break;
                case LY_STMT_POSITION:
                    YIN_PRINT_EXTCOMPLEX_INT(LYEXT_SUBSTMT_POSITION, uint32_t, unsigned);
                    break;
                case LY_STMT_VALUE:
                    YIN_PRINT_EXTCOMPLEX_INT(LYEXT_SUBSTMT_VALUE, int32_t, signed);
                    break;
                case LY_STMT_UNIQUE:
                    pp = lys_ext_complex_get_substmt(LY_STMT_UNIQUE, (struct lys_ext_instance_complex *)ext[u], NULL);
                    if (!pp || !(*pp)) {
                        break;
                    }
                    if (info[i].cardinality >= LY_STMT_CARD_SOME) { /* process array */
                        for (pp = *pp, c = 0; *pp; pp++, c++) {
                            yin_print_close_parent(out, &content);
                            yin_print_unique(out, level, (struct lys_unique*)(*pp));
                            /* unique's extensions */
                            j = -1; content2 = 0;
                            do {
                                j = lys_ext_iter(ext[u]->ext, ext[u]->ext_size, j + 1, LYEXT_SUBSTMT_UNIQUE);
                            } while (j != -1 && ext[u]->ext[j]->insubstmt_index != c);
                            if (j != -1) {
                                yin_print_close_parent(out, &content2);
                                do {
                                    yin_print_extension_instances(out, level + 1, module, LYEXT_SUBSTMT_UNIQUE, c, &ext[u]->ext[j], 1);
                                    do {
                                        j = lys_ext_iter(ext[u]->ext, ext[u]->ext_size, j + 1, LYEXT_SUBSTMT_UNIQUE);
                                    } while (j != -1 && ext[u]->ext[j]->insubstmt_index != c);
                                } while (j != -1);
                            }
                            yin_print_close(out, level, NULL, "unique", content2);
                        }
                    } else { /* single item */
                        yin_print_close_parent(out, &content);
                        yin_print_unique(out, level, (struct lys_unique*)(*pp));
                        /* unique's extensions */
                        j = -1; content2 = 0;
                        while ((j = lys_ext_iter(ext[u]->ext, ext[u]->ext_size, j + 1, LYEXT_SUBSTMT_UNIQUE)) != -1) {
                            yin_print_close_parent(out, &content2);
                            yin_print_extension_instances(out, level + 1, module, LYEXT_SUBSTMT_UNIQUE, 0, &ext[u]->ext[j], 1);
                        }
                        yin_print_close(out, level, NULL, "unique", content2);
                    }
                    break;
                case LY_STMT_MODULE:
                    YIN_PRINT_EXTCOMPLEX_STRUCT(LY_STMT_MODULE, struct lys_module, yin_print_model_);
                    break;
                case LY_STMT_ACTION:
                case LY_STMT_ANYDATA:
                case LY_STMT_ANYXML:
                case LY_STMT_CASE:
                case LY_STMT_CHOICE:
                case LY_STMT_CONTAINER:
                case LY_STMT_GROUPING:
                case LY_STMT_INPUT:
                case LY_STMT_OUTPUT:
                case LY_STMT_LEAF:
                case LY_STMT_LEAFLIST:
                case LY_STMT_LIST:
                case LY_STMT_NOTIFICATION:
                case LY_STMT_USES:
                    YIN_PRINT_EXTCOMPLEX_SNODE(info[i].stmt);
                    break;
                case LY_STMT_LENGTH:
                    YIN_PRINT_EXTCOMPLEX_STRUCT_M(LY_STMT_LENGTH, struct lys_restr, yin_print_typerestr, "length");
                    break;
                case LY_STMT_MUST:
                    YIN_PRINT_EXTCOMPLEX_STRUCT_M(LY_STMT_MUST, struct lys_restr, yin_print_must);
                    break;
                case LY_STMT_PATTERN:
                    YIN_PRINT_EXTCOMPLEX_STRUCT_M(LY_STMT_PATTERN, struct lys_restr, yin_print_typerestr, "pattern");
                    break;
                case LY_STMT_RANGE:
                    YIN_PRINT_EXTCOMPLEX_STRUCT_M(LY_STMT_RANGE, struct lys_restr, yin_print_typerestr, "range");
                    break;
                case LY_STMT_WHEN:
                    YIN_PRINT_EXTCOMPLEX_STRUCT_M(LY_STMT_WHEN, struct lys_when, yin_print_when);
                    break;
                case LY_STMT_REVISION:
                    YIN_PRINT_EXTCOMPLEX_STRUCT_M(LY_STMT_REVISION, struct lys_revision, yin_print_revision);
                    break;
                default:
                    /* TODO */
                    break;
                }
            }
            level--;
            break;
        }

        /* close extension */
        yin_print_close(out, level, prefix, ext[u]->def->name, content);
    }

#undef YIN_PRINT_EXTCOMPLEX_STRUCT
#undef YIN_PRINT_EXTCOMPLEX_STRUCT_M
#undef YIN_PRINT_EXTCOMPLEX_INT
}<|MERGE_RESOLUTION|>--- conflicted
+++ resolved
@@ -39,7 +39,6 @@
 yin_print_open(struct lyout *out, int level, const char *elem_prefix, const char *elem_name,
                const char *attr_name, const char *attr_value, int endflag)
 {
-<<<<<<< HEAD
     if (elem_prefix) {
         ly_print(out, "%*s<%s:%s", LEVEL, INDENT, elem_prefix, elem_name);
     } else {
@@ -53,11 +52,6 @@
     } else if (endflag) {
         ly_print(out, endflag == -1 ? "/>\n" : ">\n");
     }
-=======
-    ly_print(out, "%*s<%s %s=\"", LEVEL, INDENT, elem_name, attr_name);
-    lyxml_dump_text(out, attr_value);
-    ly_print(out, "\"%s>\n", (close ? "/" : ""));
->>>>>>> ae386d72
 }
 
 /*
@@ -1461,19 +1455,10 @@
         yin_print_typedef(out, level, node->module, &rpc->tpdf[i]);
     }
 
-<<<<<<< HEAD
     LY_TREE_FOR(node->child, sub) {
         /* augments */
-        if ((sub->parent != node) || ((sub->nodetype & (LYS_INPUT | LYS_OUTPUT) && (sub->flags & LYS_IMPLICIT)))) {
+        if ((sub->parent != node) || (((sub->nodetype & (LYS_INPUT | LYS_OUTPUT)) && (sub->flags & LYS_IMPLICIT)))) {
             continue;
-=======
-        LY_TREE_FOR(node->child, sub) {
-            /* augments and implicit nodes */
-            if ((sub->parent != node) || ((sub->nodetype & (LYS_INPUT | LYS_OUTPUT) && (sub->flags & LYS_IMPLICIT)))) {
-                continue;
-            }
-            yin_print_snode(out, level, sub, LYS_GROUPING | LYS_INPUT | LYS_OUTPUT);
->>>>>>> ae386d72
         }
         yin_print_close_parent(out, &content);
         yin_print_snode(out, level, sub, LYS_INPUT | LYS_OUTPUT | LYS_GROUPING);
