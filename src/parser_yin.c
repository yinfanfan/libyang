/**
 * @file yin.c
 * @author Radek Krejci <rkrejci@cesnet.cz>
 * @brief YIN parser for libyang
 *
 * Copyright (c) 2015 CESNET, z.s.p.o.
 *
 * This source code is licensed under BSD 3-Clause License (the "License").
 * You may not use this file except in compliance with the License.
 * You may obtain a copy of the License at
 *
 *     https://opensource.org/licenses/BSD-3-Clause
 */

#include <assert.h>
#include <ctype.h>
#include <errno.h>
#include <limits.h>
#include <stdint.h>
#include <stdlib.h>
#include <string.h>
#include <stddef.h>
#include <sys/types.h>

#include "libyang.h"
#include "common.h"
#include "context.h"
#include "dict_private.h"
#include "xpath.h"
#include "parser.h"
#include "resolve.h"
#include "tree_internal.h"
#include "xml_internal.h"

#define GETVAL(value, node, arg)                                                 \
    value = lyxml_get_attr(node, arg, NULL);                                     \
    if (!value) {                                                                \
        LOGVAL(LYE_MISSARG, LY_VLOG_NONE, NULL, arg, node->name);  \
        goto error;                                                              \
    }

#define OPT_IDENT       0x01
#define OPT_CFG_PARSE   0x02
#define OPT_CFG_INHERIT 0x04
#define OPT_CFG_IGNORE  0x08
#define OPT_MODULE      0x10
static int read_yin_common(struct lys_module *, struct lys_node *, void *, LYEXT_PAR, struct lyxml_elem *, int,
                           struct unres_schema *);

static struct lys_node *read_yin_choice(struct lys_module *module, struct lys_node *parent, struct lyxml_elem *yin,
                                        int options, struct unres_schema *unres);
static struct lys_node *read_yin_case(struct lys_module *module, struct lys_node *parent, struct lyxml_elem *yin,
                                      int options, struct unres_schema *unres);
static struct lys_node *read_yin_anydata(struct lys_module *module, struct lys_node *parent, struct lyxml_elem *yin,
                                         LYS_NODE type, int valid_config, struct unres_schema *unres);
static struct lys_node *read_yin_container(struct lys_module *module, struct lys_node *parent, struct lyxml_elem *yin,
                                           int options, struct unres_schema *unres);
static struct lys_node *read_yin_leaf(struct lys_module *module, struct lys_node *parent, struct lyxml_elem *yin,
                                      int valid_config, struct unres_schema *unres);
static struct lys_node *read_yin_leaflist(struct lys_module *module, struct lys_node *parent, struct lyxml_elem *yin,
                                          int valid_config, struct unres_schema *unres);
static struct lys_node *read_yin_list(struct lys_module *module,struct lys_node *parent, struct lyxml_elem *yin,
                                      int options, struct unres_schema *unres);
static struct lys_node *read_yin_uses(struct lys_module *module, struct lys_node *parent, struct lyxml_elem *yin,
                                      int options, struct unres_schema *unres);
static struct lys_node *read_yin_grouping(struct lys_module *module, struct lys_node *parent, struct lyxml_elem *yin,
                                          int options, struct unres_schema *unres);
static struct lys_node *read_yin_rpc_action(struct lys_module *module, struct lys_node *parent, struct lyxml_elem *yin,
                                            int options, struct unres_schema *unres);
static struct lys_node *read_yin_notif(struct lys_module *module, struct lys_node *parent, struct lyxml_elem *yin,
                                       int options, struct unres_schema *unres);
static struct lys_when *read_yin_when(struct lys_module *module, struct lyxml_elem *yin, struct unres_schema *unres);

/*
 * yin - the provided XML subtree is unlinked
 * ext - pointer to the storage in the parent structure to be able to update its location after realloc
 */
int
lyp_yin_fill_ext(void *parent, LYEXT_PAR parent_type, LYEXT_SUBSTMT substmt, uint8_t substmt_index,
             struct lys_module *module, struct lyxml_elem *yin, struct lys_ext_instance ***ext,
             uint8_t ext_index, struct unres_schema *unres)
{
    struct unres_ext *info;

    info = malloc(sizeof *info);
    LY_CHECK_ERR_RETURN(!info, LOGMEM, EXIT_FAILURE);
    lyxml_unlink(module->ctx, yin);
    info->data.yin = yin;
    info->datatype = LYS_IN_YIN;
    info->parent = parent;
    info->mod = module;
    info->parent_type = parent_type;
    info->substmt = substmt;
    info->substmt_index = substmt_index;
    info->ext_index = ext_index;

    if (unres_schema_add_node(module, unres, ext, UNRES_EXT, (struct lys_node *)info) == -1) {
        return EXIT_FAILURE;
    }

    return EXIT_SUCCESS;
}

/* logs directly */
static const char *
read_yin_subnode(struct ly_ctx *ctx, struct lyxml_elem *node, const char *name)
{
    int len;

    /* there should be <text> child */
    if (!node->child || !node->child->name || strcmp(node->child->name, name)) {
        LOGERR(LY_EVALID, "Expected \"%s\" element in \"%s\" element.", name, node->name);
        LOGVAL(LYE_INARG, LY_VLOG_NONE, NULL, name, node->name);
        return NULL;
    } else if (node->child->content) {
        len = strlen(node->child->content);
        return lydict_insert(ctx, node->child->content, len);
    } else {
        return lydict_insert(ctx, "", 0);
    }
}

int
lyp_yin_parse_subnode_ext(struct lys_module *mod, void *elem, LYEXT_PAR elem_type,
                     struct lyxml_elem *yin, LYEXT_SUBSTMT type, uint8_t i, struct unres_schema *unres)
{
    void *reallocated;
    struct lyxml_elem *next, *child;
    int r;
    struct lys_ext_instance ***ext;
    uint8_t *ext_size;

    switch (elem_type) {
    case LYEXT_PAR_MODULE:
        ext_size = &((struct lys_module *)elem)->ext_size;
        ext = &((struct lys_module *)elem)->ext;
        break;
    case LYEXT_PAR_IMPORT:
        ext_size = &((struct lys_import *)elem)->ext_size;
        ext = &((struct lys_import *)elem)->ext;
        break;
    case LYEXT_PAR_INCLUDE:
        ext_size = &((struct lys_include *)elem)->ext_size;
        ext = &((struct lys_include *)elem)->ext;
        break;
    case LYEXT_PAR_REVISION:
        ext_size = &((struct lys_revision *)elem)->ext_size;
        ext = &((struct lys_revision *)elem)->ext;
        break;
    case LYEXT_PAR_NODE:
        ext_size = &((struct lys_node *)elem)->ext_size;
        ext = &((struct lys_node *)elem)->ext;
        break;
    case LYEXT_PAR_IDENT:
        ext_size = &((struct lys_ident *)elem)->ext_size;
        ext = &((struct lys_ident *)elem)->ext;
        break;
    case LYEXT_PAR_TYPE:
        ext_size = &((struct lys_type *)elem)->ext_size;
        ext = &((struct lys_type *)elem)->ext;
        break;
    case LYEXT_PAR_TYPE_BIT:
        ext_size = &((struct lys_type_bit *)elem)->ext_size;
        ext = &((struct lys_type_bit *)elem)->ext;
        break;
    case LYEXT_PAR_TYPE_ENUM:
        ext_size = &((struct lys_type_enum *)elem)->ext_size;
        ext = &((struct lys_type_enum *)elem)->ext;
        break;
    case LYEXT_PAR_TPDF:
        ext_size = &((struct lys_tpdf *)elem)->ext_size;
        ext = &((struct lys_tpdf *)elem)->ext;
        break;
    case LYEXT_PAR_EXT:
        ext_size = &((struct lys_ext *)elem)->ext_size;
        ext = &((struct lys_ext *)elem)->ext;
        break;
    case LYEXT_PAR_EXTINST:
        ext_size = &((struct lys_ext_instance *)elem)->ext_size;
        ext = &((struct lys_ext_instance *)elem)->ext;
        break;
    case LYEXT_PAR_FEATURE:
        ext_size = &((struct lys_feature *)elem)->ext_size;
        ext = &((struct lys_feature *)elem)->ext;
        break;
    case LYEXT_PAR_REFINE:
        ext_size = &((struct lys_refine *)elem)->ext_size;
        ext = &((struct lys_refine *)elem)->ext;
        break;
    case LYEXT_PAR_RESTR:
        ext_size = &((struct lys_restr *)elem)->ext_size;
        ext = &((struct lys_restr *)elem)->ext;
        break;
    case LYEXT_PAR_WHEN:
        ext_size = &((struct lys_when *)elem)->ext_size;
        ext = &((struct lys_when *)elem)->ext;
        break;
    case LYEXT_PAR_DEVIATE:
        ext_size = &((struct lys_deviate *)elem)->ext_size;
        ext = &((struct lys_deviate *)elem)->ext;
        break;
    case LYEXT_PAR_DEVIATION:
        ext_size = &((struct lys_deviation *)elem)->ext_size;
        ext = &((struct lys_deviation *)elem)->ext;
        break;
    default:
        LOGERR(LY_EINT, "parent type %d", elem_type);
        return EXIT_FAILURE;
    }

    if (type == LYEXT_SUBSTMT_SELF) {
        /* parse for the statement self, not for the substatement */
        child = yin;
        next = NULL;
        goto parseext;
    }

    LY_TREE_FOR_SAFE(yin->child, next, child) {
        if (!strcmp(child->ns->value, LY_NSYIN)) {
            /* skip the regular YIN nodes */
            continue;
        }

        /* parse it as extension */
parseext:

        /* first, allocate a space for the extension instance in the parent elem */
        reallocated = realloc(*ext, (1 + (*ext_size)) * sizeof **ext);
        LY_CHECK_ERR_RETURN(!reallocated, LOGMEM, EXIT_FAILURE);
        (*ext) = reallocated;

        /* init memory */
        (*ext)[(*ext_size)] = NULL;

        /* parse YIN data */
        r = lyp_yin_fill_ext(elem, elem_type, type, i, mod, child, &(*ext), (*ext_size), unres);
        (*ext_size)++;
        if (r) {
            return EXIT_FAILURE;
        }

        /* done - do not free the child, it is unlinked in lyp_yin_fill_ext */
    }

    return EXIT_SUCCESS;
}

/* logs directly */
static int
fill_yin_iffeature(struct lys_node *parent, int parent_is_feature, struct lyxml_elem *yin, struct lys_iffeature *iffeat,
                   struct unres_schema *unres)
{
    int r, c_ext = 0;
    const char *value;
    struct lyxml_elem *node, *next;

    GETVAL(value, yin, "name");

    if ((lys_node_module(parent)->version != 2) && ((value[0] == '(') || strchr(value, ' '))) {
        LOGVAL(LYE_INARG, LY_VLOG_NONE, NULL, value, "if-feature");
error:
        return EXIT_FAILURE;
    }

    if (!(value = transform_iffeat_schema2json(parent->module, value))) {
        return EXIT_FAILURE;
    }

    r = resolve_iffeature_compile(iffeat, value, parent, parent_is_feature, unres);
    lydict_remove(parent->module->ctx, value);
    if (r) {
        return EXIT_FAILURE;
    }

    LY_TREE_FOR_SAFE(yin->child, next, node) {
        if (!node->ns) {
            /* garbage */
            lyxml_free(parent->module->ctx, node);
        } else if (strcmp(node->ns->value, LY_NSYIN)) {
            /* extension */
            c_ext++;
        } else {
            LOGVAL(LYE_INSTMT, LY_VLOG_NONE, NULL, node->name, "if-feature");
            return EXIT_FAILURE;
        }
    }
    if (c_ext) {
        iffeat->ext = calloc(c_ext, sizeof *iffeat->ext);
        LY_CHECK_ERR_RETURN(!iffeat->ext, LOGMEM, EXIT_FAILURE);
        LY_TREE_FOR_SAFE(yin->child, next, node) {
            /* extensions */
            r = lyp_yin_fill_ext(iffeat, LYEXT_PAR_IDENT, 0, 0, parent->module, node,
                                 &iffeat->ext, iffeat->ext_size, unres);
            iffeat->ext_size++;
            if (r) {
                return EXIT_FAILURE;
            }
        }
    }

    return EXIT_SUCCESS;
}

/* logs directly */
static int
fill_yin_identity(struct lys_module *module, struct lyxml_elem *yin, struct lys_ident *ident, struct unres_schema *unres)
{
    struct lyxml_elem *node, *next;
    const char *value;
    int rc;
    int c_ftrs = 0, c_base = 0, c_ext = 0;
    void *reallocated;

    GETVAL(value, yin, "name");
    ident->name = value;

    if (read_yin_common(module, NULL, ident, LYEXT_PAR_IDENT, yin, OPT_IDENT | OPT_MODULE, unres)) {
        goto error;
    }

    if (dup_identities_check(ident->name, module)) {
        goto error;
    }

    LY_TREE_FOR(yin->child, node) {
        if (strcmp(node->ns->value, LY_NSYIN)) {
            /* extension */
            c_ext++;
        } else if (!strcmp(node->name, "base")) {
            if (c_base && (module->version < 2)) {
                LOGVAL(LYE_TOOMANY, LY_VLOG_NONE, NULL, "base", "identity");
                goto error;
            }
            if (lyp_yin_parse_subnode_ext(module, ident, LYEXT_PAR_IDENT, node, LYEXT_SUBSTMT_BASE, c_base, unres)) {
                goto error;
            }
            c_base++;

        } else if ((module->version >= 2) && !strcmp(node->name, "if-feature")) {
            c_ftrs++;

        } else {
            LOGVAL(LYE_INSTMT, LY_VLOG_NONE, NULL, node->name, "identity");
            goto error;
        }
    }

    if (c_base) {
        ident->base_size = 0;
        ident->base = calloc(c_base, sizeof *ident->base);
        LY_CHECK_ERR_GOTO(!ident->base, LOGMEM, error);
    }
    if (c_ftrs) {
        ident->iffeature = calloc(c_ftrs, sizeof *ident->iffeature);
        LY_CHECK_ERR_GOTO(!ident->iffeature, LOGMEM, error);
    }
    if (c_ext) {
        /* some extensions may be already present from the substatements */
        reallocated = realloc(ident->ext, (c_ext + ident->ext_size) * sizeof *ident->ext);
        LY_CHECK_ERR_GOTO(!reallocated, LOGMEM, error);
        ident->ext = reallocated;

        /* init memory */
        memset(&ident->ext[ident->ext_size], 0, c_ext * sizeof *ident->ext);
    }

    LY_TREE_FOR_SAFE(yin->child, next, node) {
        if (strcmp(node->ns->value, LY_NSYIN)) {
            /* extension */
            rc = lyp_yin_fill_ext(ident, LYEXT_PAR_IDENT, 0, 0, module, node, &ident->ext, ident->ext_size, unres);
            ident->ext_size++;
            if (rc) {
                goto error;
            }
        } else if (!strcmp(node->name, "base")) {
            GETVAL(value, node, "name");
            value = transform_schema2json(module, value);
            if (!value) {
                goto error;
            }

            if (unres_schema_add_str(module, unres, ident, UNRES_IDENT, value) == -1) {
                lydict_remove(module->ctx, value);
                goto error;
            }
            lydict_remove(module->ctx, value);
        } else if (!strcmp(node->name, "if-feature")) {
            rc = fill_yin_iffeature((struct lys_node *)ident, 0, node, &ident->iffeature[ident->iffeature_size], unres);
            ident->iffeature_size++;
            if (rc) {
                goto error;
            }
        }
    }

    return EXIT_SUCCESS;

error:
    return EXIT_FAILURE;
}

/* logs directly */
static int
read_restr_substmt(struct lys_module *module, struct lys_restr *restr, struct lyxml_elem *yin,
                   struct unres_schema *unres)
{
    struct lyxml_elem *child, *next;
    const char *value;

    LY_TREE_FOR_SAFE(yin->child, next, child) {
        if (!child->ns) {
            /* garbage */
            continue;
        } else if (strcmp(child->ns->value, LY_NSYIN)) {
            /* extension */
            if (lyp_yin_parse_subnode_ext(module, restr, LYEXT_PAR_RESTR, child, LYEXT_SUBSTMT_SELF, 0, unres)) {
                return EXIT_FAILURE;
            }
        } else if (!strcmp(child->name, "description")) {
            if (restr->dsc) {
                LOGVAL(LYE_TOOMANY, LY_VLOG_NONE, NULL, child->name, yin->name);
                return EXIT_FAILURE;
            }
            if (lyp_yin_parse_subnode_ext(module, restr, LYEXT_PAR_RESTR, child, LYEXT_SUBSTMT_DESCRIPTION, 0, unres)) {
                return EXIT_FAILURE;
            }
            restr->dsc = read_yin_subnode(module->ctx, child, "text");
            if (!restr->dsc) {
                return EXIT_FAILURE;
            }
        } else if (!strcmp(child->name, "reference")) {
            if (restr->ref) {
                LOGVAL(LYE_TOOMANY, LY_VLOG_NONE, NULL, child->name, yin->name);
                return EXIT_FAILURE;
            }
            if (lyp_yin_parse_subnode_ext(module, restr, LYEXT_PAR_RESTR, child, LYEXT_SUBSTMT_REFERENCE, 0, unres)) {
                return EXIT_FAILURE;
            }
            restr->ref = read_yin_subnode(module->ctx, child, "text");
            if (!restr->ref) {
                return EXIT_FAILURE;
            }
        } else if (!strcmp(child->name, "error-app-tag")) {
            if (restr->eapptag) {
                LOGVAL(LYE_TOOMANY, LY_VLOG_NONE, NULL, child->name, yin->name);
                return EXIT_FAILURE;
            }
            if (lyp_yin_parse_subnode_ext(module, restr, LYEXT_PAR_RESTR, child, LYEXT_SUBSTMT_ERRTAG, 0, unres)) {
                return EXIT_FAILURE;
            }
            GETVAL(value, child, "value");
            restr->eapptag = lydict_insert(module->ctx, value, 0);
        } else if (!strcmp(child->name, "error-message")) {
            if (restr->emsg) {
                LOGVAL(LYE_TOOMANY, LY_VLOG_NONE, NULL, child->name, yin->name);
                return EXIT_FAILURE;
            }
            if (lyp_yin_parse_subnode_ext(module, restr, LYEXT_PAR_RESTR, child, LYEXT_SUBSTMT_ERRMSG, 0, unres)) {
                return EXIT_FAILURE;
            }
            restr->emsg = read_yin_subnode(module->ctx, child, "value");
            if (!restr->emsg) {
                return EXIT_FAILURE;
            }
        } else {
            LOGVAL(LYE_INSTMT, LY_VLOG_NONE, NULL, child->name);
            return EXIT_FAILURE;
        }
    }

    return EXIT_SUCCESS;

error:
    return EXIT_FAILURE;
}

/* logs directly, returns EXIT_SUCCESS, EXIT_FAILURE, -1 */
int
fill_yin_type(struct lys_module *module, struct lys_node *parent, struct lyxml_elem *yin, struct lys_type *type,
              int parenttype, struct unres_schema *unres)
{
    const char *value, *name;
    struct lys_node *siter;
    struct lyxml_elem *next, *next2, *node, *child, exts;
    struct lys_restr **restrs, *restr;
    struct lys_type_bit bit, *bits_sc = NULL;
    struct lys_type_enum *enms_sc = NULL; /* shortcut */
    struct lys_type *dertype;
    int i, j, rc, val_set, c_ftrs, c_ext = 0;
    int ret = -1;
    int64_t v, v_;
    int64_t p, p_;
    size_t len;
    char *buf, modifier;

    /* init */
    memset(&exts, 0, sizeof exts);

    GETVAL(value, yin, "name");
    value = transform_schema2json(module, value);
    if (!value) {
        goto error;
    }

    i = parse_identifier(value);
    if (i < 1) {
        LOGVAL(LYE_INCHAR, LY_VLOG_NONE, NULL, value[-i], &value[-i]);
        lydict_remove(module->ctx, value);
        goto error;
    }
    /* module name */
    name = value;
    if (value[i]) {
        type->module_name = lydict_insert(module->ctx, value, i);
        name += i;
        if ((name[0] != ':') || (parse_identifier(name + 1) < 1)) {
            LOGVAL(LYE_INCHAR, LY_VLOG_NONE, NULL, name[0], name);
            lydict_remove(module->ctx, value);
            goto error;
        }
        /* name is in dictionary, but moved */
        ++name;
    }

    rc = resolve_superior_type(name, type->module_name, module, parent, &type->der);
    if (rc == -1) {
        LOGVAL(LYE_INMOD, LY_VLOG_NONE, NULL, type->module_name);
        lydict_remove(module->ctx, value);
        goto error;

    /* the type could not be resolved or it was resolved to an unresolved typedef */
    } else if (rc == EXIT_FAILURE) {
        LOGVAL(LYE_NORESOLV, LY_VLOG_NONE, NULL, "type", name);
        lydict_remove(module->ctx, value);
        ret = EXIT_FAILURE;
        goto error;
    }
    lydict_remove(module->ctx, value);

    if (type->base == LY_TYPE_ERR) {
        /* resolved type in grouping, decrease the grouping's nacm number to indicate that one less
         * unresolved item left inside the grouping, LY_TYPE_ERR used as a flag for types inside a grouping. */
        for (siter = parent; siter && (siter->nodetype != LYS_GROUPING); siter = lys_parent(siter));
        if (siter) {
            assert(((struct lys_node_grp *)siter)->unres_count);
            ((struct lys_node_grp *)siter)->unres_count--;
        } else {
            LOGINT;
            goto error;
        }
    }
    type->base = type->der->type.base;

    /* check status */
    if (lyp_check_status(type->parent->flags, type->parent->module, type->parent->name,
                     type->der->flags, type->der->module, type->der->name,  parent)) {
        return -1;
    }

    /* parse extension instances */
    LY_TREE_FOR_SAFE(yin->child, next, node) {
        if (!node->ns) {
            /* garbage */
            lyxml_free(module->ctx, node);
            continue;
        } else if (!strcmp(node->ns->value, LY_NSYIN)) {
            /* YANG (YIN) statements - process later */
            continue;
        }

        lyxml_unlink_elem(module->ctx, node, 2);
        lyxml_add_child(module->ctx, &exts, node);
        c_ext++;
    }
    if (c_ext) {
        type->ext = calloc(c_ext, sizeof *type->ext);
        LY_CHECK_ERR_GOTO(!type->ext, LOGMEM, error);

        LY_TREE_FOR_SAFE(exts.child, next, node) {
            rc = lyp_yin_fill_ext(type, LYEXT_PAR_TYPE, 0, 0, module, node, &type->ext, type->ext_size, unres);
            type->ext_size++;
            if (rc) {
                goto error;
            }
        }
    }

    switch (type->base) {
    case LY_TYPE_BITS:
        /* RFC 6020 9.7.4 - bit */

        /* get bit specifications, at least one must be present */
        LY_TREE_FOR_SAFE(yin->child, next, node) {
            if (!strcmp(node->name, "bit")) {
                type->info.bits.count++;
            } else {
                LOGVAL(LYE_INSTMT, LY_VLOG_NONE, NULL, node->name);
                type->info.bits.count = 0;
                goto error;
            }
        }
        dertype = &type->der->type;
        if (!dertype->der) {
            if (!type->info.bits.count) {
                /* type is derived directly from buit-in bits type and bit statement is required */
                LOGVAL(LYE_MISSCHILDSTMT, LY_VLOG_NONE, NULL, "bit", "type");
                goto error;
            }
        } else {
            for (; !dertype->info.enums.count; dertype = &dertype->der->type);
            if (module->version < 2 && type->info.bits.count) {
                /* type is not directly derived from buit-in bits type and bit statement is prohibited,
                 * since YANG 1.1 the bit statements can be used to restrict the base bits type */
                LOGVAL(LYE_INSTMT, LY_VLOG_NONE, NULL, "bit");
                type->info.bits.count = 0;
                goto error;
            }
        }

        type->info.bits.bit = calloc(type->info.bits.count, sizeof *type->info.bits.bit);
        LY_CHECK_ERR_GOTO(!type->info.bits.bit, LOGMEM, error);

        p = 0;
        i = -1;
        LY_TREE_FOR(yin->child, next) {
            i++;
            c_ftrs = 0;

            GETVAL(value, next, "name");
            if (lyp_check_identifier(value, LY_IDENT_SIMPLE, NULL, NULL)) {
                goto error;
            }

            type->info.bits.bit[i].name = lydict_insert(module->ctx, value, strlen(value));
            if (read_yin_common(module, NULL, &type->info.bits.bit[i], LYEXT_PAR_TYPE_BIT, next, 0, unres)) {
                type->info.bits.count = i + 1;
                goto error;
            }

            if (!dertype->der) { /* directly derived type from bits built-in type */
                /* check the name uniqueness */
                for (j = 0; j < i; j++) {
                    if (!strcmp(type->info.bits.bit[j].name, type->info.bits.bit[i].name)) {
                        LOGVAL(LYE_BITS_DUPNAME, LY_VLOG_NONE, NULL, type->info.bits.bit[i].name);
                        type->info.bits.count = i + 1;
                        goto error;
                    }
                }
            } else {
                /* restricted bits type - the name MUST be used in the base type */
                bits_sc = dertype->info.bits.bit;
                for (j = 0; j < dertype->info.bits.count; j++) {
                    if (ly_strequal(bits_sc[j].name, value, 1)) {
                        break;
                    }
                }
                if (j == dertype->info.bits.count) {
                    LOGVAL(LYE_BITS_INNAME, LY_VLOG_NONE, NULL, value);
                    type->info.bits.count = i + 1;
                    goto error;
                }
            }


            p_ = -1;
            LY_TREE_FOR_SAFE(next->child, next2, node) {
                if (!node->ns) {
                    /* garbage */
                    continue;
                } else if (strcmp(node->ns->value, LY_NSYIN)) {
                    /* extension */
                    if (lyp_yin_parse_subnode_ext(module, &type->info.bits.bit[i], LYEXT_PAR_TYPE_BIT, node,
                                             LYEXT_SUBSTMT_SELF, 0, unres)) {
                        goto error;
                    }
                } else if (!strcmp(node->name, "position")) {
                    if (p_ != -1) {
                        LOGVAL(LYE_TOOMANY, LY_VLOG_NONE, NULL, node->name, next->name);
                        type->info.bits.count = i + 1;
                        goto error;
                    }

                    GETVAL(value, node, "value");
                    p_ = strtoll(value, NULL, 10);

                    /* range check */
                    if (p_ < 0 || p_ > UINT32_MAX) {
                        LOGVAL(LYE_INARG, LY_VLOG_NONE, NULL, value, "bit/position");
                        type->info.bits.count = i + 1;
                        goto error;
                    }
                    type->info.bits.bit[i].pos = (uint32_t)p_;

                    if (!dertype->der) { /* directly derived type from bits built-in type */
                        /* keep the highest enum value for automatic increment */
                        if (type->info.bits.bit[i].pos >= p) {
                            p = type->info.bits.bit[i].pos;
                            p++;
                        } else {
                            /* check that the value is unique */
                            for (j = 0; j < i; j++) {
                                if (type->info.bits.bit[j].pos == type->info.bits.bit[i].pos) {
                                    LOGVAL(LYE_BITS_DUPVAL, LY_VLOG_NONE, NULL,
                                           type->info.bits.bit[i].pos, type->info.bits.bit[i].name,
                                           type->info.bits.bit[j].name);
                                    type->info.bits.count = i + 1;
                                    goto error;
                                }
                            }
                        }
                    }

                    if (lyp_yin_parse_subnode_ext(module, &type->info.bits.bit[i], LYEXT_PAR_TYPE_BIT, node,
                                             LYEXT_SUBSTMT_POSITION, 0, unres)) {
                        goto error;
                    }
                } else if ((module->version >= 2) && !strcmp(node->name, "if-feature")) {
                    c_ftrs++;
                } else {
                    LOGVAL(LYE_INSTMT, LY_VLOG_NONE, NULL, node->name);
                    goto error;
                }
            }

            if (!dertype->der) { /* directly derived type from bits built-in type */
                if (p_ == -1) {
                    /* assign value automatically */
                    if (p > UINT32_MAX) {
                        LOGVAL(LYE_INARG, LY_VLOG_NONE, NULL, "4294967295", "bit/position");
                        type->info.bits.count = i + 1;
                        goto error;
                    }
                    type->info.bits.bit[i].pos = (uint32_t)p;
                    type->info.bits.bit[i].flags |= LYS_AUTOASSIGNED;
                    p++;
                }
            } else { /* restricted bits type */
                if (p_ == -1) {
                    /* automatically assign position from base type */
                    type->info.bits.bit[i].pos = bits_sc[j].pos;
                    type->info.bits.bit[i].flags |= LYS_AUTOASSIGNED;
                } else {
                    /* check that the assigned position corresponds to the original
                     * position of the bit in the base type */
                    if (p_ != bits_sc[j].pos) {
                        /* p_ - assigned position in restricted bits
                         * bits_sc[j].pos - position assigned to the corresponding bit (detected above) in base type */
                        LOGVAL(LYE_BITS_INVAL, LY_VLOG_NONE, NULL, type->info.bits.bit[i].pos,
                               type->info.bits.bit[i].name, bits_sc[j].pos);
                        type->info.bits.count = i + 1;
                        goto error;
                    }
                }
            }

            /* if-features */
            if (c_ftrs) {
                bits_sc = &type->info.bits.bit[i];
                bits_sc->iffeature = calloc(c_ftrs, sizeof *bits_sc->iffeature);
                if (!bits_sc->iffeature) {
                    LOGMEM;
                    type->info.bits.count = i + 1;
                    goto error;
                }

                LY_TREE_FOR(next->child, node) {
                    if (!strcmp(node->name, "if-feature")) {
                        rc = fill_yin_iffeature((struct lys_node *)type->parent, 0, node,
                                                &bits_sc->iffeature[bits_sc->iffeature_size], unres);
                        bits_sc->iffeature_size++;
                        if (rc) {
                            type->info.bits.count = i + 1;
                            goto error;
                        }
                    }
                }
            }

            /* keep them ordered by position */
            j = i;
            while (j && type->info.bits.bit[j - 1].pos > type->info.bits.bit[j].pos) {
                /* switch them */
                memcpy(&bit, &type->info.bits.bit[j], sizeof bit);
                memcpy(&type->info.bits.bit[j], &type->info.bits.bit[j - 1], sizeof bit);
                memcpy(&type->info.bits.bit[j - 1], &bit, sizeof bit);
                j--;
            }
        }
        break;

    case LY_TYPE_DEC64:
        /* RFC 6020 9.2.4 - range and 9.3.4 - fraction-digits */
        LY_TREE_FOR(yin->child, node) {

            if (!strcmp(node->name, "range")) {
                if (type->info.dec64.range) {
                    LOGVAL(LYE_TOOMANY, LY_VLOG_NONE, NULL, node->name, yin->name);
                    goto error;
                }

                GETVAL(value, node, "value");
                type->info.dec64.range = calloc(1, sizeof *type->info.dec64.range);
                LY_CHECK_ERR_GOTO(!type->info.dec64.range, LOGMEM, error);
                type->info.dec64.range->expr = lydict_insert(module->ctx, value, 0);

                /* get possible substatements */
                if (read_restr_substmt(module, type->info.dec64.range, node, unres)) {
                    goto error;
                }
            } else if (!strcmp(node->name, "fraction-digits")) {
                if (type->info.dec64.dig) {
                    LOGVAL(LYE_TOOMANY, LY_VLOG_NONE, NULL, node->name, yin->name);
                    goto error;
                }
                GETVAL(value, node, "value");
                v = strtol(value, NULL, 10);

                /* range check */
                if (v < 1 || v > 18) {
                    LOGVAL(LYE_INARG, LY_VLOG_NONE, NULL, value, node->name);
                    goto error;
                }
                type->info.dec64.dig = (uint8_t)v;
                type->info.dec64.div = 10;
                for (i = 1; i < v; i++) {
                    type->info.dec64.div *= 10;
                }

                /* extensions */
                if (lyp_yin_parse_subnode_ext(module, type, LYEXT_PAR_TYPE, node, LYEXT_SUBSTMT_DIGITS, 0, unres)) {
                    goto error;
                }
            } else {
                LOGVAL(LYE_INSTMT, LY_VLOG_NONE, NULL, node->name);
                goto error;
            }
        }

        /* mandatory sub-statement(s) check */
        if (!type->info.dec64.dig && !type->der->type.der) {
            /* decimal64 type directly derived from built-in type requires fraction-digits */
            LOGVAL(LYE_MISSCHILDSTMT, LY_VLOG_NONE, NULL, "fraction-digits", "type");
            goto error;
        }
        if (type->info.dec64.dig && type->der->type.der) {
            /* type is not directly derived from buit-in type and fraction-digits statement is prohibited */
            LOGVAL(LYE_INSTMT, LY_VLOG_NONE, NULL, "fraction-digits");
            goto error;
        }

        /* copy fraction-digits specification from parent type for easier internal use */
        if (type->der->type.der) {
            type->info.dec64.dig = type->der->type.info.dec64.dig;
            type->info.dec64.div = type->der->type.info.dec64.div;
        }

        if (type->info.dec64.range && lyp_check_length_range(type->info.dec64.range->expr, type)) {
            LOGVAL(LYE_INARG, LY_VLOG_NONE, NULL, value, "range");
            goto error;
        }
        break;

    case LY_TYPE_ENUM:
        /* RFC 6020 9.6 - enum */

        /* get enum specifications, at least one must be present */
        LY_TREE_FOR_SAFE(yin->child, next, node) {

            if (!strcmp(node->name, "enum")) {
                type->info.enums.count++;
            } else {
                LOGVAL(LYE_INSTMT, LY_VLOG_NONE, NULL, node->name);
                type->info.enums.count = 0;
                goto error;
            }
        }
        dertype = &type->der->type;
        if (!dertype->der) {
            if (!type->info.enums.count) {
                /* type is derived directly from buit-in enumeartion type and enum statement is required */
                LOGVAL(LYE_MISSCHILDSTMT, LY_VLOG_NONE, NULL, "enum", "type");
                goto error;
            }
        } else {
            for (; !dertype->info.enums.count; dertype = &dertype->der->type);
            if (module->version < 2 && type->info.enums.count) {
                /* type is not directly derived from built-in enumeration type and enum statement is prohibited
                 * in YANG 1.0, since YANG 1.1 enum statements can be used to restrict the base enumeration type */
                LOGVAL(LYE_INSTMT, LY_VLOG_NONE, NULL, "enum");
                type->info.enums.count = 0;
                goto error;
            }
        }

        type->info.enums.enm = calloc(type->info.enums.count, sizeof *type->info.enums.enm);
        LY_CHECK_ERR_GOTO(!type->info.enums.enm, LOGMEM, error);

        v = 0;
        i = -1;
        LY_TREE_FOR(yin->child, next) {
            i++;
            c_ftrs = 0;

            GETVAL(value, next, "name");
            if (!value[0]) {
                LOGVAL(LYE_INARG, LY_VLOG_NONE, NULL, value, "enum name");
                LOGVAL(LYE_SPEC, LY_VLOG_NONE, NULL, "Enum name must not be empty.");
                goto error;
            }
            type->info.enums.enm[i].name = lydict_insert(module->ctx, value, strlen(value));
            if (read_yin_common(module, NULL, &type->info.enums.enm[i], LYEXT_PAR_TYPE_ENUM, next, 0, unres)) {
                type->info.enums.count = i + 1;
                goto error;
            }

            /* the assigned name MUST NOT have any leading or trailing whitespace characters */
            value = type->info.enums.enm[i].name;
            if (isspace(value[0]) || isspace(value[strlen(value) - 1])) {
                LOGVAL(LYE_ENUM_WS, LY_VLOG_NONE, NULL, value);
                type->info.enums.count = i + 1;
                goto error;
            }

            if (!dertype->der) { /* directly derived type from enumeration built-in type */
                /* check the name uniqueness */
                for (j = 0; j < i; j++) {
                    if (ly_strequal(type->info.enums.enm[j].name, value, 1)) {
                        LOGVAL(LYE_ENUM_DUPNAME, LY_VLOG_NONE, NULL, value);
                        type->info.enums.count = i + 1;
                        goto error;
                    }
                }
            } else {
                /* restricted enumeration type - the name MUST be used in the base type */
                enms_sc = dertype->info.enums.enm;
                for (j = 0; j < dertype->info.enums.count; j++) {
                    if (ly_strequal(enms_sc[j].name, value, 1)) {
                        break;
                    }
                }
                if (j == dertype->info.enums.count) {
                    LOGVAL(LYE_ENUM_INNAME, LY_VLOG_NONE, NULL, value);
                    type->info.enums.count = i + 1;
                    goto error;
                }
            }

            val_set = 0;
            LY_TREE_FOR_SAFE(next->child, next2, node) {
                if (!node->ns) {
                    /* garbage */
                    continue;
                } else if (strcmp(node->ns->value, LY_NSYIN)) {
                    /* extensions */
                    if (lyp_yin_parse_subnode_ext(module, &type->info.enums.enm[i], LYEXT_PAR_TYPE_ENUM, node,
                                             LYEXT_SUBSTMT_SELF, 0, unres)) {
                        goto error;
                    }
                } else if (!strcmp(node->name, "value")) {
                    if (val_set) {
                        LOGVAL(LYE_TOOMANY, LY_VLOG_NONE, NULL, node->name, next->name);
                        type->info.enums.count = i + 1;
                        goto error;
                    }

                    GETVAL(value, node, "value");
                    v_ = strtoll(value, NULL, 10);

                    /* range check */
                    if (v_ < INT32_MIN || v_ > INT32_MAX) {
                        LOGVAL(LYE_INARG, LY_VLOG_NONE, NULL, value, "enum/value");
                        type->info.enums.count = i + 1;
                        goto error;
                    }
                    type->info.enums.enm[i].value = v_;

                    if (!dertype->der) { /* directly derived type from enumeration built-in type */
                        if (!i) {
                            /* change value, which is assigned automatically, if first enum has value. */
                            v = type->info.enums.enm[i].value;
                            v++;
                        } else {
                            /* keep the highest enum value for automatic increment */
                            if (type->info.enums.enm[i].value >= v) {
                                v = type->info.enums.enm[i].value;
                                v++;
                            } else {
                                /* check that the value is unique */
                                for (j = 0; j < i; j++) {
                                    if (type->info.enums.enm[j].value == type->info.enums.enm[i].value) {
                                        LOGVAL(LYE_ENUM_DUPVAL, LY_VLOG_NONE, NULL,
                                               type->info.enums.enm[i].value, type->info.enums.enm[i].name,
                                               type->info.enums.enm[j].name);
                                        type->info.enums.count = i + 1;
                                        goto error;
                                    }
                                }
                            }
                        }
                    }
                    val_set = 1;

                    if (lyp_yin_parse_subnode_ext(module, &type->info.enums.enm[i], LYEXT_PAR_TYPE_ENUM, node,
                                             LYEXT_SUBSTMT_VALUE, 0, unres)) {
                        goto error;
                    }
                } else if ((module->version >= 2) && !strcmp(node->name, "if-feature")) {
                    c_ftrs++;

                } else {
                    LOGVAL(LYE_INSTMT, LY_VLOG_NONE, NULL, node->name);
                    goto error;
                }
            }

            if (!dertype->der) { /* directly derived type from enumeration */
                if (!val_set) {
                    /* assign value automatically */
                    if (v > INT32_MAX) {
                        LOGVAL(LYE_INARG, LY_VLOG_NONE, NULL, "2147483648", "enum/value");
                        type->info.enums.count = i + 1;
                        goto error;
                    }
                    type->info.enums.enm[i].value = v;
                    type->info.enums.enm[i].flags |= LYS_AUTOASSIGNED;
                    v++;
                }
            } else { /* restricted enum type */
                if (!val_set) {
                    /* automatically assign value from base type */
                    type->info.enums.enm[i].value = enms_sc[j].value;
                    type->info.enums.enm[i].flags |= LYS_AUTOASSIGNED;
                } else {
                    /* check that the assigned value corresponds to the original
                     * value of the enum in the base type */
                    if (v_ != enms_sc[j].value) {
                        /* v_ - assigned value in restricted enum
                         * enms_sc[j].value - value assigned to the corresponding enum (detected above) in base type */
                        LOGVAL(LYE_ENUM_INVAL, LY_VLOG_NONE, NULL,
                               type->info.enums.enm[i].value, type->info.enums.enm[i].name, enms_sc[j].value);
                        type->info.enums.count = i + 1;
                        goto error;
                    }
                }
            }

            /* if-features */
            if (c_ftrs) {
                enms_sc = &type->info.enums.enm[i];
                enms_sc->iffeature = calloc(c_ftrs, sizeof *enms_sc->iffeature);
                if (!enms_sc->iffeature) {
                    LOGMEM;
                    type->info.enums.count = i + 1;
                    goto error;
                }

                LY_TREE_FOR(next->child, node) {
                    if (!strcmp(node->name, "if-feature")) {
                        rc = fill_yin_iffeature((struct lys_node *)type->parent, 0, node,
                                                &enms_sc->iffeature[enms_sc->iffeature_size], unres);
                        enms_sc->iffeature_size++;
                        if (rc) {
                            type->info.enums.count = i + 1;
                            goto error;
                        }
                    }
                }
            }

        }
        break;

    case LY_TYPE_IDENT:
        /* RFC 6020 9.10 - base */

        /* get base specification, at least one must be present */
        LY_TREE_FOR_SAFE(yin->child, next, node) {

            if (strcmp(node->name, "base")) {
                LOGVAL(LYE_INSTMT, LY_VLOG_NONE, NULL, node->name);
                goto error;
            }

            GETVAL(value, yin->child, "name");
            /* store in the JSON format */
            value = transform_schema2json(module, value);
            if (!value) {
                goto error;
            }
            rc = unres_schema_add_str(module, unres, type, UNRES_TYPE_IDENTREF, value);
            lydict_remove(module->ctx, value);
            if (rc == -1) {
                goto error;
            }

            if (lyp_yin_parse_subnode_ext(module, type, LYEXT_PAR_TYPE, node, LYEXT_SUBSTMT_BASE, 0, unres)) {
                goto error;
            }
        }

        if (!yin->child) {
            if (type->der->type.der) {
                /* this is just a derived type with no base required */
                break;
            }
            LOGVAL(LYE_MISSCHILDSTMT, LY_VLOG_NONE, NULL, "base", "type");
            goto error;
        } else {
            if (type->der->type.der) {
                LOGVAL(LYE_INSTMT, LY_VLOG_NONE, NULL, "base");
                goto error;
            }
        }
        if (yin->child->next) {
            LOGVAL(LYE_TOOMANY, LY_VLOG_NONE, NULL, yin->child->next->name, yin->name);
            goto error;
        }
        break;

    case LY_TYPE_INST:
        /* RFC 6020 9.13.2 - require-instance */
        LY_TREE_FOR(yin->child, node) {

            if (!strcmp(node->name, "require-instance")) {
                if (type->info.inst.req) {
                    LOGVAL(LYE_TOOMANY, LY_VLOG_NONE, NULL, node->name, yin->name);
                    goto error;
                }
                GETVAL(value, node, "value");
                if (!strcmp(value, "true")) {
                    type->info.inst.req = 1;
                } else if (!strcmp(value, "false")) {
                    type->info.inst.req = -1;
                } else {
                    LOGVAL(LYE_INARG, LY_VLOG_NONE, NULL, value, node->name);
                    goto error;
                }

                /* extensions */
                if (lyp_yin_parse_subnode_ext(module, type, LYEXT_PAR_TYPE, node, LYEXT_SUBSTMT_REQINSTANCE, 0, unres)) {
                    goto error;
                }
            } else {
                LOGVAL(LYE_INSTMT, LY_VLOG_NONE, NULL, node->name);
                goto error;
            }
        }

        break;

    case LY_TYPE_BINARY:
        /* RFC 6020 9.8.1, 9.4.4 - length, number of octets it contains */
    case LY_TYPE_INT8:
    case LY_TYPE_INT16:
    case LY_TYPE_INT32:
    case LY_TYPE_INT64:
    case LY_TYPE_UINT8:
    case LY_TYPE_UINT16:
    case LY_TYPE_UINT32:
    case LY_TYPE_UINT64:
        /* RFC 6020 9.2.4 - range */

        /* length and range are actually the same restriction, so process
         * them by this common code, we just need to differ the name and
         * structure where the information will be stored
         */
        if (type->base == LY_TYPE_BINARY) {
            restrs = &type->info.binary.length;
            name = "length";
        } else {
            restrs = &type->info.num.range;
            name = "range";
        }

        LY_TREE_FOR(yin->child, node) {

            if (!strcmp(node->name, name)) {
                if (*restrs) {
                    LOGVAL(LYE_TOOMANY, LY_VLOG_NONE, NULL, node->name, yin->name);
                    goto error;
                }

                GETVAL(value, node, "value");
                if (lyp_check_length_range(value, type)) {
                    LOGVAL(LYE_INARG, LY_VLOG_NONE, NULL, value, name);
                    goto error;
                }
                *restrs = calloc(1, sizeof **restrs);
                LY_CHECK_ERR_GOTO(!(*restrs), LOGMEM, error);
                (*restrs)->expr = lydict_insert(module->ctx, value, 0);

                /* get possible substatements */
                if (read_restr_substmt(module, *restrs, node, unres)) {
                    goto error;
                }
            } else {
                LOGVAL(LYE_INSTMT, LY_VLOG_NONE, NULL, node->name);
                goto error;
            }
        }
        break;

    case LY_TYPE_LEAFREF:
        /* flag resolving for later use */
        if (!parenttype) {
            for (siter = parent; siter && siter->nodetype != LYS_GROUPING; siter = lys_parent(siter));
            if (siter) {
                /* just a flag - do not resolve */
                parenttype = 1;
            }
        }

        /* RFC 6020 9.9.2 - path */
        LY_TREE_FOR(yin->child, node) {

            if (!strcmp(node->name, "path") && !type->der->type.der) {
                if (type->info.lref.path) {
                    LOGVAL(LYE_TOOMANY, LY_VLOG_NONE, NULL, node->name, yin->name);
                    goto error;
                }

                GETVAL(value, node, "value");
                /* store in the JSON format */
                type->info.lref.path = transform_schema2json(module, value);
                if (!type->info.lref.path) {
                    goto error;
                }

                /* try to resolve leafref path only when this is instantiated
                 * leaf, so it is not:
                 * - typedef's type,
                 * - in  grouping definition,
                 * - just instantiated in a grouping definition,
                 * because in those cases the nodes referenced in path might not be present
                 * and it is not a bug.  */
                if (!parenttype && unres_schema_add_node(module, unres, type, UNRES_TYPE_LEAFREF, parent) == -1) {
                    goto error;
                }

                /* extensions */
                if (lyp_yin_parse_subnode_ext(module, type, LYEXT_PAR_TYPE, node, LYEXT_SUBSTMT_PATH, 0, unres)) {
                    goto error;
                }
            } else if (module->version >= 2 && !strcmp(node->name, "require-instance")) {
                if (type->info.lref.req) {
                    LOGVAL(LYE_TOOMANY, LY_VLOG_NONE, NULL, node->name, yin->name);
                    goto error;
                }
                GETVAL(value, node, "value");
                if (!strcmp(value, "true")) {
                    type->info.lref.req = 1;
                } else if (!strcmp(value, "false")) {
                    type->info.lref.req = -1;
                } else {
                    LOGVAL(LYE_INARG, LY_VLOG_NONE, NULL, value, node->name);
                    goto error;
                }

                /* extensions */
                if (lyp_yin_parse_subnode_ext(module, type, LYEXT_PAR_TYPE, node, LYEXT_SUBSTMT_REQINSTANCE, 0, unres)) {
                    goto error;
                }
            } else {
                LOGVAL(LYE_INSTMT, LY_VLOG_NONE, NULL, node->name);
                goto error;
            }
        }

        if (!type->info.lref.path) {
            if (!type->der->type.der) {
                LOGVAL(LYE_MISSCHILDSTMT, LY_VLOG_NONE, NULL, "path", "type");
                goto error;
            } else {
                /* copy leafref definition into the derived type */
                type->info.lref.path = lydict_insert(module->ctx, type->der->type.info.lref.path, 0);
                /* and resolve the path at the place we are (if not in grouping/typedef) */
                if (!parenttype && unres_schema_add_node(module, unres, type, UNRES_TYPE_LEAFREF, parent) == -1) {
                    goto error;
                }
            }
        }

        break;

    case LY_TYPE_STRING:
        /* RFC 6020 9.4.4 - length */
        /* RFC 6020 9.4.6 - pattern */
        i = 0;
        LY_TREE_FOR_SAFE(yin->child, next, node) {

            if (!strcmp(node->name, "length")) {
                if (type->info.str.length) {
                    LOGVAL(LYE_TOOMANY, LY_VLOG_NONE, NULL, node->name, yin->name);
                    goto error;
                }

                GETVAL(value, node, "value");
                if (lyp_check_length_range(value, type)) {
                    LOGVAL(LYE_INARG, LY_VLOG_NONE, NULL, value, "length");
                    goto error;
                }
                type->info.str.length = calloc(1, sizeof *type->info.str.length);
                LY_CHECK_ERR_GOTO(!type->info.str.length, LOGMEM, error);
                type->info.str.length->expr = lydict_insert(module->ctx, value, 0);

                /* get possible sub-statements */
                if (read_restr_substmt(module, type->info.str.length, node, unres)) {
                    goto error;
                }
                lyxml_free(module->ctx, node);
            } else if (!strcmp(node->name, "pattern")) {
                i++;
            } else {
                LOGVAL(LYE_INSTMT, LY_VLOG_NONE, NULL, node->name);
                goto error;
            }
        }
        /* store patterns in array */
        if (i) {
            type->info.str.patterns = calloc(i, sizeof *type->info.str.patterns);
            LY_CHECK_ERR_GOTO(!type->info.str.patterns, LOGMEM, error);
            LY_TREE_FOR(yin->child, node) {
                GETVAL(value, node, "value");
                if (lyp_check_pattern(value, NULL)) {
                    goto error;
                }
                restr = &type->info.str.patterns[type->info.str.pat_count]; /* shortcut */

                modifier = 0x06; /* ACK */
                name = NULL;
                if (module->version >= 2) {
                    LY_TREE_FOR_SAFE(node->child, next2, child) {
                        if (child->ns && !strcmp(child->ns->value, LY_NSYIN) && !strcmp(child->name, "modifier")) {
                            if (name) {
                                LOGVAL(LYE_TOOMANY, LY_VLOG_NONE, NULL, "modifier", node->name);
                                goto error;
                            }

                            GETVAL(name, child, "value");
                            if (!strcmp(name, "invert-match")) {
                                modifier = 0x15; /* NACK */
                            } else {
                                LOGVAL(LYE_INARG, LY_VLOG_NONE, NULL, name, "modifier");
                                goto error;
                            }
                            /* get extensions of the modifier */
                            if (lyp_yin_parse_subnode_ext(module, restr, LYEXT_PAR_RESTR, child,
                                                          LYEXT_SUBSTMT_MODIFIER, 0, unres)) {
                                goto error;
                            }

                            lyxml_free(module->ctx, child);
                        }
                    }
                }

                len = strlen(value);
                buf = malloc((len + 2) * sizeof *buf); /* modifier byte + value + terminating NULL byte */
                LY_CHECK_ERR_GOTO(!buf, LOGMEM, error);
                buf[0] = modifier;
                strcpy(&buf[1], value);

                restr->expr = lydict_insert_zc(module->ctx, buf);

                /* get possible sub-statements */
                if (read_restr_substmt(module, restr, node, unres)) {
                    goto error;
                }
                type->info.str.pat_count++;
            }
        }
        break;

    case LY_TYPE_UNION:
        /* RFC 6020 7.4 - type */
        /* count number of types in union */
        i = 0;
        LY_TREE_FOR_SAFE(yin->child, next, node) {

            if (!strcmp(node->name, "type")) {
                if (type->der->type.der) {
                    /* type can be a substatement only in "union" type, not in derived types */
                    LOGVAL(LYE_INCHILDSTMT, LY_VLOG_NONE, NULL, "type", "derived type");
                    goto error;
                }
                i++;
            } else {
                LOGVAL(LYE_INSTMT, LY_VLOG_NONE, NULL, node->name);
                goto error;
            }
        }

        if (!i && !type->der->type.der) {
            LOGVAL(LYE_MISSCHILDSTMT, LY_VLOG_NONE, NULL, "type", "(union) type");
            goto error;
        }

        /* inherit instid presence information */
        if ((type->der->type.base == LY_TYPE_UNION) && type->der->type.info.uni.has_ptr_type) {
            type->info.uni.has_ptr_type = 1;
        }

        /* allocate array for union's types ... */
<<<<<<< HEAD
        type->info.uni.types = calloc(i, sizeof *type->info.uni.types);
        LY_CHECK_ERR_GOTO(!type->info.uni.types, LOGMEM, error);
=======
        if (i) {
            type->info.uni.types = calloc(i, sizeof *type->info.uni.types);
            LY_CHECK_ERR_GOTO(!type->info.uni.types, LOGMEM, error);
        }
>>>>>>> dfbac23a

        /* ... and fill the structures */
        LY_TREE_FOR(yin->child, node) {
            type->info.uni.types[type->info.uni.count].parent = type->parent;
            rc = fill_yin_type(module, parent, node, &type->info.uni.types[type->info.uni.count], parenttype, unres);
            if (!rc) {
                type->info.uni.count++;

                if (module->version < 2) {
                    /* union's type cannot be empty or leafref */
                    if (type->info.uni.types[type->info.uni.count - 1].base == LY_TYPE_EMPTY) {
                        LOGVAL(LYE_INARG, LY_VLOG_NONE, NULL, "empty", node->name);
                        rc = -1;
                    } else if (type->info.uni.types[type->info.uni.count - 1].base == LY_TYPE_LEAFREF) {
                        LOGVAL(LYE_INARG, LY_VLOG_NONE, NULL, "leafref", node->name);
                        rc = -1;
                    }
                }

                if ((type->info.uni.types[type->info.uni.count - 1].base == LY_TYPE_INST)
                        || (type->info.uni.types[type->info.uni.count - 1].base == LY_TYPE_LEAFREF)) {
                    type->info.uni.has_ptr_type = 1;
                }
            }
            if (rc) {
                /* even if we got EXIT_FAILURE, throw it all away, too much trouble doing something else */
                for (i = 0; i < type->info.uni.count; ++i) {
                    lys_type_free(module->ctx, &type->info.uni.types[i], NULL);
                }
                free(type->info.uni.types);
                type->info.uni.types = NULL;
                type->info.uni.count = 0;
                type->info.uni.has_ptr_type = 0;
                type->der = NULL;
                type->base = LY_TYPE_DER;

                if (rc == EXIT_FAILURE) {
                    ret = EXIT_FAILURE;
                }
                goto error;
            }
        }
        break;

    case LY_TYPE_BOOL:
    case LY_TYPE_EMPTY:
        /* no sub-statement allowed */
        if (yin->child) {
            LOGVAL(LYE_INSTMT, LY_VLOG_NONE, NULL, yin->child->name);
            goto error;
        }
        break;

    default:
        LOGINT;
        goto error;
    }

    return EXIT_SUCCESS;

error:
    if (type->module_name) {
        lydict_remove(module->ctx, type->module_name);
        type->module_name = NULL;
    }
    lyxml_free_withsiblings(module->ctx, exts.child);

    return ret;
}

/* logs directly */
static int
fill_yin_typedef(struct lys_module *module, struct lys_node *parent, struct lyxml_elem *yin, struct lys_tpdf *tpdf,
                 struct unres_schema *unres)
{
    const char *value;
    struct lyxml_elem *node, *next;
    int rc, has_type = 0, c_ext = 0;
    void *reallocated;

    GETVAL(value, yin, "name");
    if (lyp_check_identifier(value, LY_IDENT_TYPE, module, parent)) {
        goto error;
    }
    tpdf->name = lydict_insert(module->ctx, value, strlen(value));

    /* generic part - status, description, reference */
    if (read_yin_common(module, NULL, tpdf, LYEXT_PAR_TPDF, yin, OPT_MODULE, unres)) {
        goto error;
    }

    LY_TREE_FOR_SAFE(yin->child, next, node) {
        if (strcmp(node->ns->value, LY_NSYIN)) {
            /* extension */
            c_ext++;
            continue;
        } else if (!strcmp(node->name, "type")) {
            if (has_type) {
                LOGVAL(LYE_TOOMANY, LY_VLOG_NONE, NULL, node->name, yin->name);
                goto error;
            }
            /* HACK for unres */
            tpdf->type.der = (struct lys_tpdf *)node;
            tpdf->type.parent = tpdf;
            if (unres_schema_add_node(module, unres, &tpdf->type, UNRES_TYPE_DER_TPDF, parent) == -1) {
                goto error;
            }
            has_type = 1;

            /* skip lyxml_free() at the end of the loop, node was freed or at least unlinked in unres processing */
            continue;
        } else if (!strcmp(node->name, "default")) {
            if (tpdf->dflt) {
                LOGVAL(LYE_TOOMANY, LY_VLOG_NONE, NULL, node->name, yin->name);
                goto error;
            }
            GETVAL(value, node, "value");
            tpdf->dflt = lydict_insert(module->ctx, value, strlen(value));

            if (lyp_yin_parse_subnode_ext(module, tpdf, LYEXT_PAR_TPDF, node, LYEXT_SUBSTMT_DEFAULT, 0, unres)) {
                goto error;
            }
        } else if (!strcmp(node->name, "units")) {
            if (tpdf->units) {
                LOGVAL(LYE_TOOMANY, LY_VLOG_NONE, NULL, node->name, yin->name);
                goto error;
            }
            GETVAL(value, node, "name");
            tpdf->units = lydict_insert(module->ctx, value, strlen(value));

            if (lyp_yin_parse_subnode_ext(module, tpdf, LYEXT_PAR_TPDF, node, LYEXT_SUBSTMT_UNITS, 0, unres)) {
                goto error;
            }
        } else {
            LOGVAL(LYE_INSTMT, LY_VLOG_NONE, NULL, value);
            goto error;
        }

        lyxml_free(module->ctx, node);
    }

    /* check mandatory value */
    if (!has_type) {
        LOGVAL(LYE_MISSCHILDSTMT, LY_VLOG_NONE, NULL, "type", yin->name);
        goto error;
    }

    /* check default value (if not defined, there still could be some restrictions
     * that need to be checked against a default value from a derived type) */
    if (unres_schema_add_node(module, unres, &tpdf->type, UNRES_TYPEDEF_DFLT, (struct lys_node *)(&tpdf->dflt)) == -1) {
        goto error;
    }

    /* finish extensions parsing */
    if (c_ext) {
        /* some extensions may be already present from the substatements */
        reallocated = realloc(tpdf->ext, (c_ext + tpdf->ext_size) * sizeof *tpdf->ext);
        LY_CHECK_ERR_GOTO(!reallocated, LOGMEM, error);
        tpdf->ext = reallocated;

        /* init memory */
        memset(&tpdf->ext[tpdf->ext_size], 0, c_ext * sizeof *tpdf->ext);

        LY_TREE_FOR_SAFE(yin->child, next, node) {
            rc = lyp_yin_fill_ext(tpdf, LYEXT_PAR_TYPE, 0, 0, module, node, &tpdf->ext, tpdf->ext_size, unres);
            tpdf->ext_size++;
            if (rc) {
                goto error;
            }
        }
    }

    return EXIT_SUCCESS;

error:

    return EXIT_FAILURE;
}

static int
fill_yin_extension(struct lys_module *module, struct lyxml_elem *yin, struct lys_ext *ext, struct unres_schema *unres)
{
    const char *value;
    struct lyxml_elem *child, *node, *next, *next2;
    int c_ext = 0, rc;
    void *reallocated;

    GETVAL(value, yin, "name");

    if (lyp_check_identifier(value, LY_IDENT_EXTENSION, module, NULL)) {
        goto error;
    }
    ext->name = lydict_insert(module->ctx, value, strlen(value));

    if (read_yin_common(module, NULL, ext, LYEXT_PAR_EXT, yin, OPT_MODULE, unres)) {
        goto error;
    }

    LY_TREE_FOR_SAFE(yin->child, next, node) {
        if (strcmp(node->ns->value, LY_NSYIN)) {
            /* possible extension instance */
            c_ext++;
        } else if (!strcmp(node->name, "argument")) {
            /* argument */
            GETVAL(value, node, "name");
            ext->argument = lydict_insert(module->ctx, value, strlen(value));
            if (lyp_yin_parse_subnode_ext(module, ext, LYEXT_PAR_EXT, node, LYEXT_SUBSTMT_ARGUMENT, 0, unres)) {
                goto error;
            }

            /* yin-element */
            LY_TREE_FOR_SAFE(node->child, next2, child) {
                if (child->ns == node->ns && !strcmp(child->name, "yin-element")) {
                    GETVAL(value, child, "value");
                    if (ly_strequal(value, "true", 0)) {
                        ext->flags |= LYS_YINELEM;
                    }

                    if (lyp_yin_parse_subnode_ext(module, ext, LYEXT_PAR_EXT, child, LYEXT_SUBSTMT_YINELEM, 0, unres)) {
                        goto error;
                    }
                } else if (child->ns) {
                    /* unexpected YANG statement */
                    LOGVAL(LYE_INCHILDSTMT, LY_VLOG_NONE, NULL, child->name, child->name);
                    goto error;
                } /* else garbage, but save resource needed for unlinking */
            }

            lyxml_free(module->ctx, node);
        } else {
            /* unexpected YANG statement */
            LOGVAL(LYE_INCHILDSTMT, LY_VLOG_NONE, NULL, node->name, node->name);
            goto error;
        }
    }

    if (c_ext) {
        /* some extensions may be already present from the substatements */
        reallocated = realloc(ext->ext, (c_ext + ext->ext_size) * sizeof *ext->ext);
        LY_CHECK_ERR_GOTO(!reallocated, LOGMEM, error);
        ext->ext = reallocated;

        /* init memory */
        memset(&ext->ext[ext->ext_size], 0, c_ext * sizeof *ext->ext);

        /* process the extension instances of the extension itself */
        LY_TREE_FOR_SAFE(yin->child, next, node) {
            rc = lyp_yin_fill_ext(ext, LYEXT_PAR_EXT, 0, 0, module, node, &ext->ext, ext->ext_size, unres);
            ext->ext_size++;
            if (rc) {
                goto error;
            }
        }
    }

    /* search for plugin */
    ext->plugin = ext_get_plugin(ext->name, ext->module->name, ext->module->rev ? ext->module->rev[0].date : NULL);

    return EXIT_SUCCESS;

error:
    return EXIT_FAILURE;
}

/* logs directly */
static int
fill_yin_feature(struct lys_module *module, struct lyxml_elem *yin, struct lys_feature *f, struct unres_schema *unres)
{
    const char *value;
    struct lyxml_elem *child, *next;
    int c_ftrs = 0, c_ext = 0, ret;
    void *reallocated;

    GETVAL(value, yin, "name");
    if (lyp_check_identifier(value, LY_IDENT_FEATURE, module, NULL)) {
        goto error;
    }
    f->name = lydict_insert(module->ctx, value, strlen(value));
    f->module = module;

    if (read_yin_common(module, NULL, f, LYEXT_PAR_FEATURE, yin, 0, unres)) {
        goto error;
    }

    LY_TREE_FOR(yin->child, child) {
        if (strcmp(child->ns->value, LY_NSYIN)) {
            /* extension */
            c_ext++;
        } else if (!strcmp(child->name, "if-feature")) {
            c_ftrs++;
        } else {
            LOGVAL(LYE_INSTMT, LY_VLOG_NONE, NULL, child->name);
            goto error;
        }
    }

    if (c_ftrs) {
        f->iffeature = calloc(c_ftrs, sizeof *f->iffeature);
        LY_CHECK_ERR_GOTO(!f->iffeature, LOGMEM, error);
    }
    if (c_ext) {
        /* some extensions may be already present from the substatements */
        reallocated = realloc(f->ext, (c_ext + f->ext_size) * sizeof *f->ext);
        LY_CHECK_ERR_GOTO(!reallocated, LOGMEM, error);
        f->ext = reallocated;

        /* init memory */
        memset(&f->ext[f->ext_size], 0, c_ext * sizeof *f->ext);
    }

    LY_TREE_FOR_SAFE(yin->child, next, child) {
        if (strcmp(child->ns->value, LY_NSYIN)) {
            /* extension */
            ret = lyp_yin_fill_ext(f, LYEXT_PAR_FEATURE, 0, 0, module, child, &f->ext, f->ext_size, unres);
            f->ext_size++;
            if (ret) {
                goto error;
            }
        } else { /* if-feature */
            ret = fill_yin_iffeature((struct lys_node *)f, 1, child, &f->iffeature[f->iffeature_size], unres);
            f->iffeature_size++;
            if (ret) {
                goto error;
            }
        }
    }

    /* check for circular dependencies */
    if (f->iffeature_size) {
        if (unres_schema_add_node(module, unres, f, UNRES_FEATURE, NULL) == -1) {
            goto error;
        }
    }

    return EXIT_SUCCESS;

error:

    return EXIT_FAILURE;
}

/* logs directly */
static int
fill_yin_must(struct lys_module *module, struct lyxml_elem *yin, struct lys_restr *must, struct unres_schema *unres)
{
    const char *value;

    GETVAL(value, yin, "condition");
    must->expr = transform_schema2json(module, value);
    if (!must->expr) {
        goto error;
    }

    return read_restr_substmt(module, must, yin, unres);

error:
    return EXIT_FAILURE;
}

static int
fill_yin_revision(struct lys_module *module, struct lyxml_elem *yin, struct lys_revision *rev,
                  struct unres_schema *unres)
{
    struct lyxml_elem *next, *child;
    const char *value;

    GETVAL(value, yin, "date");
    if (lyp_check_date(value)) {
        goto error;
    }
    memcpy(rev->date, value, LY_REV_SIZE - 1);

    LY_TREE_FOR_SAFE(yin->child, next, child) {
        if (!child->ns) {
            /* garbage */
            continue;
        } else if (strcmp(child->ns->value, LY_NSYIN)) {
            /* possible extension instance */
            if (lyp_yin_parse_subnode_ext(module, rev, LYEXT_PAR_REVISION,
                                          child, LYEXT_SUBSTMT_SELF, 0, unres)) {
                goto error;
            }
        } else if (!strcmp(child->name, "description")) {
            if (rev->dsc) {
                LOGVAL(LYE_TOOMANY, LY_VLOG_NONE, NULL, child->name, yin->name);
                goto error;
            }
            if (lyp_yin_parse_subnode_ext(module, rev, LYEXT_PAR_REVISION,
                                          child, LYEXT_SUBSTMT_DESCRIPTION, 0, unres)) {
                goto error;
            }
            rev->dsc = read_yin_subnode(module->ctx, child, "text");
            if (!rev->dsc) {
                goto error;
            }
        } else if (!strcmp(child->name, "reference")) {
            if (rev->ref) {
                LOGVAL(LYE_TOOMANY, LY_VLOG_NONE, NULL, child->name, yin->name);
                goto error;
            }
            if (lyp_yin_parse_subnode_ext(module, rev, LYEXT_PAR_REVISION,
                                          child, LYEXT_SUBSTMT_REFERENCE, 0, unres)) {
                goto error;
            }
            rev->ref = read_yin_subnode(module->ctx, child, "text");
            if (!rev->ref) {
                goto error;
            }
        } else {
            LOGVAL(LYE_INSTMT, LY_VLOG_NONE, NULL, child->name);
            goto error;
        }
    }

    return EXIT_SUCCESS;

error:
    return EXIT_FAILURE;
}

static int
fill_yin_unique(struct lys_module *module, struct lys_node *parent, struct lyxml_elem *yin, struct lys_unique *unique,
                struct unres_schema *unres)
{
    int i, j, ret = EXIT_FAILURE;
    const char *orig;
    char *value, *vaux, *start = NULL, c;
    struct unres_list_uniq *unique_info;

    /* get unique value (list of leafs supposed to be unique */
    GETVAL(orig, yin, "tag");

    /* count the number of unique leafs in the value */
    start = value = vaux = strdup(orig);
    LY_CHECK_ERR_GOTO(!vaux, LOGMEM, error);
    while ((vaux = strpbrk(vaux, " \t\n"))) {
        unique->expr_size++;
        while (isspace(*vaux)) {
            vaux++;
        }
    }
    unique->expr_size++;
    unique->expr = calloc(unique->expr_size, sizeof *unique->expr);
    LY_CHECK_ERR_GOTO(!unique->expr, LOGMEM, error);

    for (i = 0; i < unique->expr_size; i++) {
        vaux = strpbrk(value, " \t\n");
        if (vaux) {
            c = *vaux;
            *vaux = '\0';
        }

        /* store token into unique structure */
        unique->expr[i] = transform_schema2json(module, value);
        if (vaux) {
            *vaux = c;
        }

        /* check that the expression does not repeat */
        for (j = 0; j < i; j++) {
            if (ly_strequal(unique->expr[j], unique->expr[i], 1)) {
                LOGVAL(LYE_INARG, LY_VLOG_NONE, NULL, unique->expr[i], "unique");
                LOGVAL(LYE_SPEC, LY_VLOG_NONE, NULL, "The identifier is not unique");
                goto error;
            }
        }

        /* try to resolve leaf */
        if (unres) {
            unique_info = malloc(sizeof *unique_info);
            LY_CHECK_ERR_GOTO(!unique_info, LOGMEM, error);
            unique_info->list = parent;
            unique_info->expr = unique->expr[i];
            unique_info->trg_type = &unique->trg_type;
            if (unres_schema_add_node(module, unres, unique_info, UNRES_LIST_UNIQ, NULL) == -1){
                goto error;
            }
        } else {
            if (resolve_unique(parent, unique->expr[i], &unique->trg_type)) {
                goto error;
            }
        }

        /* move to next token */
        value = vaux;
        while(value && isspace(*value)) {
            value++;
        }
    }

    ret =  EXIT_SUCCESS;

error:
    free(start);
    return ret;
}

/* logs directly
 *
 * type: 0 - min, 1 - max
 */
static int
deviate_minmax(struct lys_node *target, struct lyxml_elem *node, struct lys_deviate *d, int type)
{
    const char *value;
    char *endptr;
    unsigned long val;
    uint32_t *ui32val, *min, *max;

    /* del min/max is forbidden */
    if (d->mod == LY_DEVIATE_DEL) {
        LOGVAL(LYE_INCHILDSTMT, LY_VLOG_NONE, NULL, (type ? "max-elements" : "min-elements"), "deviate delete");
        goto error;
    }

    /* check target node type */
    if (target->nodetype == LYS_LEAFLIST) {
        max = &((struct lys_node_leaflist *)target)->max;
        min = &((struct lys_node_leaflist *)target)->min;
    } else if (target->nodetype == LYS_LIST) {
        max = &((struct lys_node_list *)target)->max;
        min = &((struct lys_node_list *)target)->min;
    } else {
        LOGVAL(LYE_INSTMT, LY_VLOG_NONE, NULL, node->name);
        LOGVAL(LYE_SPEC, LY_VLOG_NONE, NULL, "Target node does not allow \"%s\" property.", node->name);
        goto error;
    }

    GETVAL(value, node, "value");
    while (isspace(value[0])) {
        value++;
    }

    if (type && !strcmp(value, "unbounded")) {
        d->max = val = 0;
        d->max_set = 1;
        ui32val = max;
    } else {
        /* convert it to uint32_t */
        errno = 0;
        endptr = NULL;
        val = strtoul(value, &endptr, 10);
        if (*endptr || value[0] == '-' || errno || val > UINT32_MAX) {
            LOGVAL(LYE_INARG, LY_VLOG_NONE, NULL, value, node->name);
            goto error;
        }
        if (type) {
            d->max = (uint32_t)val;
            d->max_set = 1;
            ui32val = max;
        } else {
            d->min = (uint32_t)val;
            d->min_set = 1;
            ui32val = min;
        }
    }

    if (d->mod == LY_DEVIATE_ADD) {
        /* check that there is no current value */
        if (*ui32val) {
            LOGVAL(LYE_INSTMT, LY_VLOG_NONE, NULL, node->name);
            LOGVAL(LYE_SPEC, LY_VLOG_NONE, NULL, "Adding property that already exists.");
            goto error;
        }
    } else if (d->mod == LY_DEVIATE_RPL) {
        /* unfortunately, there is no way to check reliably that there
         * was a value before, it could have been the default */
    }

    /* add (already checked) and replace */
    /* set new value specified in deviation */
    *ui32val = (uint32_t)val;

    /* check min-elements is smaller than max-elements */
    if (*max && *min > *max) {
        if (type) {
            LOGVAL(LYE_INARG, LY_VLOG_NONE, NULL, value, "max-elements");
            LOGVAL(LYE_SPEC, LY_VLOG_NONE, NULL, "\"max-elements\" is smaller than \"min-elements\".");
        } else {
            LOGVAL(LYE_INARG, LY_VLOG_NONE, NULL, value, "min-elements");
            LOGVAL(LYE_SPEC, LY_VLOG_NONE, NULL, "\"min-elements\" is bigger than \"max-elements\".");
        }
        goto error;
    }

    return EXIT_SUCCESS;

error:

    return EXIT_FAILURE;
}

/* logs directly */
static int
fill_yin_deviation(struct lys_module *module, struct lyxml_elem *yin, struct lys_deviation *dev,
                   struct unres_schema *unres)
{
    const char *value, **stritem;
    struct lyxml_elem *next, *next2, *child, *develem;
    int c_dev = 0, c_must, c_uniq, c_dflt, c_ext = 0;
    int f_min = 0, f_max = 0; /* flags */
    int i, j, k, rc;
    unsigned int u;
    struct ly_ctx *ctx;
    struct lys_deviate *d = NULL;
    struct lys_node *node = NULL, *parent, *dev_target = NULL;
    struct lys_node_choice *choice = NULL;
    struct lys_node_leaf *leaf = NULL;
    struct ly_set *dflt_check = ly_set_new(), *set;
    struct lys_node_list *list = NULL;
    struct lys_node_leaflist *llist = NULL;
    struct lys_type *t = NULL;
    uint8_t *trg_must_size = NULL;
    struct lys_restr **trg_must = NULL;
    struct unres_schema tmp_unres;
    struct lys_module *mod;
    void *reallocated;

    ctx = module->ctx;

    GETVAL(value, yin, "target-node");
    dev->target_name = transform_schema2json(module, value);
    if (!dev->target_name) {
        goto error;
    }

    /* resolve target node */
    rc = resolve_schema_nodeid(dev->target_name, NULL, module, &set, 0, 1);
    if (rc == -1) {
        LOGVAL(LYE_INARG, LY_VLOG_NONE, NULL, dev->target_name, yin->name);
        ly_set_free(set);
        goto error;
    }
    dev_target = set->set.s[0];
    ly_set_free(set);

    if (dev_target->module == lys_main_module(module)) {
        LOGVAL(LYE_INARG, LY_VLOG_NONE, NULL, dev->target_name, yin->name);
        LOGVAL(LYE_SPEC, LY_VLOG_NONE, NULL, "Deviating own module is not allowed.");
        goto error;
    }

    LY_TREE_FOR_SAFE(yin->child, next, child) {
        if (!child->ns ) {
            /* garbage */
            lyxml_free(ctx, child);
            continue;
        } else if (strcmp(child->ns->value, LY_NSYIN)) {
            /* extension */
            c_ext++;
            continue;
        } else if (!strcmp(child->name, "description")) {
            if (dev->dsc) {
                LOGVAL(LYE_TOOMANY, LY_VLOG_NONE, NULL, child->name, yin->name);
                goto error;
            }
            if (lyp_yin_parse_subnode_ext(module, dev, LYEXT_PAR_DEVIATION, child, LYEXT_SUBSTMT_DESCRIPTION, 0, unres)) {
                goto error;
            }
            dev->dsc = read_yin_subnode(ctx, child, "text");
            if (!dev->dsc) {
                goto error;
            }
        } else if (!strcmp(child->name, "reference")) {
            if (dev->ref) {
                LOGVAL(LYE_TOOMANY, LY_VLOG_NONE, NULL, child->name, yin->name);
                goto error;
            }
            if (lyp_yin_parse_subnode_ext(module, dev, LYEXT_PAR_DEVIATION, child, LYEXT_SUBSTMT_REFERENCE, 0, unres)) {
                goto error;
            }
            dev->ref = read_yin_subnode(ctx, child, "text");
            if (!dev->ref) {
                goto error;
            }
        } else if (!strcmp(child->name, "deviate")) {
            c_dev++;

            /* skip lyxml_free() at the end of the loop, node will be
             * further processed later
             */
            continue;

        } else {
            LOGVAL(LYE_INSTMT, LY_VLOG_NONE, NULL, child->name);
            goto error;
        }

        lyxml_free(ctx, child);
    }

    if (c_dev) {
        dev->deviate = calloc(c_dev, sizeof *dev->deviate);
        LY_CHECK_ERR_GOTO(!dev->deviate, LOGMEM, error);
    } else {
        LOGVAL(LYE_MISSCHILDSTMT, LY_VLOG_NONE, NULL, "deviate", "deviation");
        goto error;
    }
    if (c_ext) {
        /* some extensions may be already present from the substatements */
        reallocated = realloc(dev->ext, (c_ext + dev->ext_size) * sizeof *dev->ext);
        LY_CHECK_ERR_GOTO(!reallocated, LOGMEM, error);
        dev->ext = reallocated;

        /* init memory */
        memset(&dev->ext[dev->ext_size], 0, c_ext * sizeof *dev->ext);
    }

    LY_TREE_FOR_SAFE(yin->child, next, develem) {
        if (strcmp(develem->ns->value, LY_NSYIN)) {
            /* deviation's extension */
            rc = lyp_yin_fill_ext(dev, LYEXT_PAR_DEVIATION, 0, 0, module, develem, &dev->ext, dev->ext_size, unres);
            dev->ext_size++;
            if (rc) {
                goto error;
            }
            continue;
        }

        /* deviate */
        /* init */
        f_min = 0;
        f_max = 0;
        c_must = 0;
        c_uniq = 0;
        c_dflt = 0;
        c_ext = 0;

        /* get deviation type */
        GETVAL(value, develem, "value");
        if (!strcmp(value, "not-supported")) {
            dev->deviate[dev->deviate_size].mod = LY_DEVIATE_NO;
            /* no other deviate statement is expected,
             * not-supported deviation must be the only deviation of the target
             */
            if (dev->deviate_size || develem->next) {
                LOGVAL(LYE_INARG, LY_VLOG_NONE, NULL, value, develem->name);
                LOGVAL(LYE_SPEC, LY_VLOG_NONE, NULL, "\"not-supported\" deviation cannot be combined with any other deviation.");
                goto error;
            }

            /* you cannot remove a key leaf */
            if ((dev_target->nodetype == LYS_LEAF) && lys_parent(dev_target) && (lys_parent(dev_target)->nodetype == LYS_LIST)) {
                for (i = 0; i < ((struct lys_node_list *)lys_parent(dev_target))->keys_size; ++i) {
                    if (((struct lys_node_list *)lys_parent(dev_target))->keys[i] == (struct lys_node_leaf *)dev_target) {
                        LOGVAL(LYE_INARG, LY_VLOG_NONE, NULL, value, develem->name);
                        LOGVAL(LYE_SPEC, LY_VLOG_NONE, NULL, "\"not-supported\" deviation cannot remove a list key.");
                        goto error;
                    }
                }
            }

            /* unlink and store the original node */
            parent = dev_target->parent;
            lys_node_unlink(dev_target);
            if (parent && parent->nodetype == LYS_AUGMENT) {
                /* hack for augment, because when the original will be sometime reconnected back, we actually need
                 * to reconnect it to both - the augment and its target (which is deduced from the deviations target
                 * path), so we need to remember the augment as an addition */
                dev_target->parent = parent;
            }
            dev->orig_node = dev_target;

        } else if (!strcmp(value, "add")) {
            dev->deviate[dev->deviate_size].mod = LY_DEVIATE_ADD;
        } else if (!strcmp(value, "replace")) {
            dev->deviate[dev->deviate_size].mod = LY_DEVIATE_RPL;
        } else if (!strcmp(value, "delete")) {
            dev->deviate[dev->deviate_size].mod = LY_DEVIATE_DEL;
        } else {
            LOGVAL(LYE_INARG, LY_VLOG_NONE, NULL, value, develem->name);
            goto error;
        }
        d = &dev->deviate[dev->deviate_size];
        dev->deviate_size++;

        /* store a shallow copy of the original node */
        if (!dev->orig_node) {
            memset(&tmp_unres, 0, sizeof tmp_unres);
            dev->orig_node = lys_node_dup(dev_target->module, NULL, dev_target, &tmp_unres, 1);
            /* just to be safe */
            if (tmp_unres.count) {
                LOGINT;
                goto error;
            }
        }

        /* process deviation properties */
        LY_TREE_FOR_SAFE(develem->child, next2, child) {
            if (!child->ns) {
                /* garbage */
                lyxml_free(ctx, child);
                continue;
            } else if  (strcmp(child->ns->value, LY_NSYIN)) {
                /* extensions */
                c_ext++;
            } else if (d->mod == LY_DEVIATE_NO) {
                /* no YIN substatement expected in this case */
                LOGVAL(LYE_INSTMT, LY_VLOG_NONE, NULL, child->name);
                goto error;
            } else if (!strcmp(child->name, "config")) {
                if (d->flags & LYS_CONFIG_MASK) {
                    LOGVAL(LYE_TOOMANY, LY_VLOG_NONE, NULL, child->name, yin->name);
                    goto error;
                }

                /* for we deviate from RFC 6020 and allow config property even it is/is not
                 * specified in the target explicitly since config property inherits. So we expect
                 * that config is specified in every node. But for delete, we check that the value
                 * is the same as here in deviation
                 */
                GETVAL(value, child, "value");
                if (!strcmp(value, "false")) {
                    d->flags |= LYS_CONFIG_R;
                } else if (!strcmp(value, "true")) {
                    d->flags |= LYS_CONFIG_W;
                } else {
                    LOGVAL(LYE_INARG, LY_VLOG_NONE, NULL, value, child->name);
                    goto error;
                }

                if (d->mod == LY_DEVIATE_DEL) {
                    /* del config is forbidden */
                    LOGVAL(LYE_INCHILDSTMT, LY_VLOG_NONE, NULL, "config", "deviate delete");
                    goto error;
                } else { /* add and replace are the same in this case */
                    /* remove current config value of the target ... */
                    dev_target->flags &= ~LYS_CONFIG_MASK;

                    /* ... and replace it with the value specified in deviation */
                    dev_target->flags |= d->flags & LYS_CONFIG_MASK;
                }

                if (lyp_yin_parse_subnode_ext(module, d, LYEXT_PAR_DEVIATE, child, LYEXT_SUBSTMT_CONFIG, 0, unres)) {
                    goto error;
                }
            } else if (!strcmp(child->name, "default")) {
                if (lyp_yin_parse_subnode_ext(module, d, LYEXT_PAR_DEVIATE, child, LYEXT_SUBSTMT_DEFAULT, c_dflt, unres)) {
                    goto error;
                }
                c_dflt++;

                /* check target node type */
                if (module->version < 2 && dev_target->nodetype == LYS_LEAFLIST) {
                    LOGVAL(LYE_INSTMT, LY_VLOG_NONE, NULL, "default");
                    LOGVAL(LYE_SPEC, LY_VLOG_NONE, NULL, "Target node does not allow \"default\" property.");
                    goto error;
                } else if (c_dflt > 1 && dev_target->nodetype != LYS_LEAFLIST) { /* from YANG 1.1 */
                    LOGVAL(LYE_INSTMT, LY_VLOG_NONE, NULL, "default");
                    LOGVAL(LYE_SPEC, LY_VLOG_NONE, NULL, "Target node does not allow multiple \"default\" properties.");
                    goto error;
                } else if (c_dflt == 1 && (!(dev_target->nodetype & (LYS_LEAF | LYS_LEAFLIST | LYS_CHOICE)))) {
                    LOGVAL(LYE_INSTMT, LY_VLOG_NONE, NULL, "default");
                    LOGVAL(LYE_SPEC, LY_VLOG_NONE, NULL, "Target node does not allow \"default\" property.");
                    goto error;
                }

                /* skip lyxml_free() at the end of the loop, this node will be processed later */
                continue;

            } else if (!strcmp(child->name, "mandatory")) {
                if (d->flags & LYS_MAND_MASK) {
                    LOGVAL(LYE_TOOMANY, LY_VLOG_NONE, NULL, child->name, yin->name);
                    goto error;
                }

                /* check target node type */
                if (!(dev_target->nodetype & (LYS_LEAF | LYS_CHOICE | LYS_ANYDATA))) {
                    LOGVAL(LYE_INSTMT, LY_VLOG_NONE, NULL, child->name);
                    LOGVAL(LYE_SPEC, LY_VLOG_NONE, NULL, "Target node does not allow \"%s\" property.", child->name);
                    goto error;
                }

                GETVAL(value, child, "value");
                if (!strcmp(value, "false")) {
                    d->flags |= LYS_MAND_FALSE;
                } else if (!strcmp(value, "true")) {
                    d->flags |= LYS_MAND_TRUE;
                } else {
                    LOGVAL(LYE_INARG, LY_VLOG_NONE, NULL, value, child->name);
                    goto error;
                }

                if (d->mod == LY_DEVIATE_ADD) {
                    /* check that there is no current value */
                    if (dev_target->flags & LYS_MAND_MASK) {
                        LOGVAL(LYE_INSTMT, LY_VLOG_NONE, NULL, child->name);
                        LOGVAL(LYE_SPEC, LY_VLOG_NONE, NULL, "Adding property that already exists.");
                        goto error;
                    }

                    /* check collision with default-stmt */
                    if (d->flags & LYS_MAND_TRUE) {
                        if (dev_target->nodetype == LYS_CHOICE) {
                            if (((struct lys_node_choice *)(dev_target))->dflt) {
                                LOGVAL(LYE_INCHILDSTMT, LY_VLOG_NONE, NULL, child->name, child->parent->name);
                                LOGVAL(LYE_SPEC, LY_VLOG_NONE, NULL,
                                       "Adding the \"mandatory\" statement is forbidden on choice with the \"default\" statement.");
                                goto error;
                            }
                        } else if (dev_target->nodetype == LYS_LEAF) {
                            if (((struct lys_node_leaf *)(dev_target))->dflt) {
                                LOGVAL(LYE_INCHILDSTMT, LY_VLOG_NONE, NULL, child->name, child->parent->name);
                                LOGVAL(LYE_SPEC, LY_VLOG_NONE, NULL,
                                       "Adding the \"mandatory\" statement is forbidden on leaf with the \"default\" statement.");
                                goto error;
                            }
                        }
                    }

                    dev_target->flags |= d->flags & LYS_MAND_MASK;
                } else if (d->mod == LY_DEVIATE_RPL) {
                    /* check that there was a value before */
                    if (!(dev_target->flags & LYS_MAND_MASK)) {
                        LOGVAL(LYE_INSTMT, LY_VLOG_NONE, NULL, child->name);
                        LOGVAL(LYE_SPEC, LY_VLOG_NONE, NULL, "Replacing a property that does not exist.");
                        goto error;
                    }

                    dev_target->flags &= ~LYS_MAND_MASK;
                    dev_target->flags |= d->flags & LYS_MAND_MASK;
                } else if (d->mod == LY_DEVIATE_DEL) {
                    /* del mandatory is forbidden */
                    LOGVAL(LYE_INCHILDSTMT, LY_VLOG_NONE, NULL, "mandatory", "deviate delete");
                    goto error;
                }

                /* check for mandatory node in default case, first find the closest parent choice to the changed node */
                for (parent = dev_target->parent;
                     parent && !(parent->nodetype & (LYS_CHOICE | LYS_GROUPING | LYS_ACTION));
                     parent = parent->parent) {
                    if (parent->nodetype == LYS_CONTAINER && ((struct lys_node_container *)parent)->presence) {
                        /* stop also on presence containers */
                        break;
                    }
                }
                /* and if it is a choice with the default case, check it for presence of a mandatory node in it */
                if (parent && parent->nodetype == LYS_CHOICE && ((struct lys_node_choice *)parent)->dflt) {
                    if (lyp_check_mandatory_choice(parent)) {
                        goto error;
                    }
                }

                if (lyp_yin_parse_subnode_ext(module, d, LYEXT_PAR_DEVIATE, child, LYEXT_SUBSTMT_MANDATORY, 0, unres)) {
                    goto error;
                }
            } else if (!strcmp(child->name, "min-elements")) {
                if (f_min) {
                    LOGVAL(LYE_TOOMANY, LY_VLOG_NONE, NULL, child->name, yin->name);
                    goto error;
                }
                f_min = 1;

                if (deviate_minmax(dev_target, child, d, 0)) {
                    goto error;
                }
                if (lyp_yin_parse_subnode_ext(module, d, LYEXT_PAR_DEVIATE, child, LYEXT_SUBSTMT_MIN, 0, unres)) {
                    goto error;
                }
            } else if (!strcmp(child->name, "max-elements")) {
                if (f_max) {
                    LOGVAL(LYE_TOOMANY, LY_VLOG_NONE, NULL, child->name, yin->name);
                    goto error;
                }
                f_max = 1;

                if (deviate_minmax(dev_target, child, d, 1)) {
                    goto error;
                }
                if (lyp_yin_parse_subnode_ext(module, d, LYEXT_PAR_DEVIATE, child, LYEXT_SUBSTMT_MAX, 0, unres)) {
                    goto error;
                }
            } else if (!strcmp(child->name, "must")) {
                c_must++;
                /* skip lyxml_free() at the end of the loop, this node will be processed later */
                continue;
            } else if (!strcmp(child->name, "type")) {
                if (d->type) {
                    LOGVAL(LYE_TOOMANY, LY_VLOG_NONE, NULL, child->name, yin->name);
                    goto error;
                }

                /* add, del type is forbidden */
                if (d->mod == LY_DEVIATE_ADD) {
                    LOGVAL(LYE_INCHILDSTMT, LY_VLOG_NONE, NULL, "type", "deviate add");
                    goto error;
                } else if (d->mod == LY_DEVIATE_DEL) {
                    LOGVAL(LYE_INCHILDSTMT, LY_VLOG_NONE, NULL, "type", "deviate delete");
                    goto error;
                }

                /* check target node type */
                if (dev_target->nodetype == LYS_LEAF) {
                    t = &((struct lys_node_leaf *)dev_target)->type;
                    if (((struct lys_node_leaf *)dev_target)->dflt) {
                        ly_set_add(dflt_check, dev_target, 0);
                    }
                } else if (dev_target->nodetype == LYS_LEAFLIST) {
                    t = &((struct lys_node_leaflist *)dev_target)->type;
                    if (((struct lys_node_leaflist *)dev_target)->dflt) {
                        ly_set_add(dflt_check, dev_target, 0);
                    }
                } else {
                    LOGVAL(LYE_INSTMT, LY_VLOG_NONE, NULL, child->name);
                    LOGVAL(LYE_SPEC, LY_VLOG_NONE, NULL, "Target node does not allow \"%s\" property.", child->name);
                    goto error;
                }

                /* replace */
                lys_type_free(ctx, t, NULL);
                /* HACK for unres */
                t->der = (struct lys_tpdf *)child;
                if (unres_schema_add_node(module, unres, t, UNRES_TYPE_DER, dev_target) == -1) {
                    goto error;
                }
                d->type = t;
            } else if (!strcmp(child->name, "unique")) {
                if (lyp_yin_parse_subnode_ext(module, d, LYEXT_PAR_DEVIATE, child, LYEXT_SUBSTMT_UNIQUE, c_uniq, unres)) {
                    goto error;
                }
                c_uniq++;
                /* skip lyxml_free() at the end of the loop, this node will be processed later */
                continue;
            } else if (!strcmp(child->name, "units")) {
                if (d->units) {
                    LOGVAL(LYE_TOOMANY, LY_VLOG_NONE, NULL, child->name, yin->name);
                    goto error;
                }

                /* check target node type */
                if (dev_target->nodetype == LYS_LEAFLIST) {
                    stritem = &((struct lys_node_leaflist *)dev_target)->units;
                } else if (dev_target->nodetype == LYS_LEAF) {
                    stritem = &((struct lys_node_leaf *)dev_target)->units;
                } else {
                    LOGVAL(LYE_INSTMT, LY_VLOG_NONE, NULL, child->name);
                    LOGVAL(LYE_SPEC, LY_VLOG_NONE, NULL, "Target node does not allow \"%s\" property.", child->name);
                    goto error;
                }

                /* get units value */
                GETVAL(value, child, "name");
                d->units = lydict_insert(ctx, value, 0);

                /* apply to target */
                if (d->mod == LY_DEVIATE_ADD) {
                    /* check that there is no current value */
                    if (*stritem) {
                        LOGVAL(LYE_INSTMT, LY_VLOG_NONE, NULL, child->name);
                        LOGVAL(LYE_SPEC, LY_VLOG_NONE, NULL, "Adding property that already exists.");
                        goto error;
                    }

                    *stritem = lydict_insert(ctx, value, 0);
                } else if (d->mod == LY_DEVIATE_RPL) {
                    /* check that there was a value before */
                    if (!*stritem) {
                        LOGVAL(LYE_INSTMT, LY_VLOG_NONE, NULL, child->name);
                        LOGVAL(LYE_SPEC, LY_VLOG_NONE, NULL, "Replacing a property that does not exist.");
                        goto error;
                    }

                    lydict_remove(ctx, *stritem);
                    *stritem = lydict_insert(ctx, value, 0);
                } else if (d->mod == LY_DEVIATE_DEL) {
                    /* check values */
                    if (!ly_strequal(*stritem, d->units, 1)) {
                        LOGVAL(LYE_INARG, LY_VLOG_NONE, NULL, value, child->name);
                        LOGVAL(LYE_SPEC, LY_VLOG_NONE, NULL, "Value differs from the target being deleted.");
                        goto error;
                    }
                    /* remove current units value of the target */
                    lydict_remove(ctx, *stritem);
                    (*stritem) = NULL;

                    /* remove its extensions */
                    j = -1;
                    while ((j = lys_ext_iter(dev_target->ext, dev_target->ext_size, j + 1, LYEXT_SUBSTMT_UNITS)) != -1) {
                        lyp_ext_instance_rm(ctx, &dev_target->ext, &dev_target->ext_size, j);
                        --j;
                    }
                }

                if (lyp_yin_parse_subnode_ext(module, d, LYEXT_PAR_DEVIATE, child, LYEXT_SUBSTMT_UNITS, 0, unres)) {
                    goto error;
                }
            } else {
                LOGVAL(LYE_INSTMT, LY_VLOG_NONE, NULL, child->name);
                goto error;
            }

            /* do not free sub, it could have been unlinked and stored in unres */
        }

        if (c_must) {
            /* check target node type */
            switch (dev_target->nodetype) {
            case LYS_LEAF:
                trg_must = &((struct lys_node_leaf *)dev_target)->must;
                trg_must_size = &((struct lys_node_leaf *)dev_target)->must_size;
                break;
            case LYS_CONTAINER:
                trg_must = &((struct lys_node_container *)dev_target)->must;
                trg_must_size = &((struct lys_node_container *)dev_target)->must_size;
                break;
            case LYS_LEAFLIST:
                trg_must = &((struct lys_node_leaflist *)dev_target)->must;
                trg_must_size = &((struct lys_node_leaflist *)dev_target)->must_size;
                break;
            case LYS_LIST:
                trg_must = &((struct lys_node_list *)dev_target)->must;
                trg_must_size = &((struct lys_node_list *)dev_target)->must_size;
                break;
            case LYS_ANYXML:
            case LYS_ANYDATA:
                trg_must = &((struct lys_node_anydata *)dev_target)->must;
                trg_must_size = &((struct lys_node_anydata *)dev_target)->must_size;
                break;
            default:
                LOGVAL(LYE_INSTMT, LY_VLOG_NONE, NULL, "must");
                LOGVAL(LYE_SPEC, LY_VLOG_NONE, NULL, "Target node does not allow \"must\" property.");
                goto error;
            }

            dev_target->flags &= ~LYS_XPATH_DEP;

            if (d->mod == LY_DEVIATE_RPL) {
                /* replace must is forbidden */
                LOGVAL(LYE_INCHILDSTMT, LY_VLOG_NONE, NULL, "must", "deviate replace");
                goto error;
            } else if (d->mod == LY_DEVIATE_ADD) {
                /* reallocate the must array of the target */
                d->must = ly_realloc(*trg_must, (c_must + *trg_must_size) * sizeof *d->must);
                LY_CHECK_ERR_GOTO(!d->must, LOGMEM, error);
                *trg_must = d->must;
                d->must = &((*trg_must)[*trg_must_size]);
                d->must_size = c_must;
            } else { /* LY_DEVIATE_DEL */
                d->must = calloc(c_must, sizeof *d->must);
            }
            LY_CHECK_ERR_GOTO(!d->must, LOGMEM, error);
        }
        if (c_uniq) {
            /* replace unique is forbidden */
            if (d->mod == LY_DEVIATE_RPL) {
                LOGVAL(LYE_INCHILDSTMT, LY_VLOG_NONE, NULL, "unique", "deviate replace");
                goto error;
            }

            /* check target node type */
            if (dev_target->nodetype != LYS_LIST) {
                LOGVAL(LYE_INSTMT, LY_VLOG_NONE, NULL, "unique");
                LOGVAL(LYE_SPEC, LY_VLOG_NONE, NULL, "Target node does not allow \"unique\" property.");
                goto error;
            }

            list = (struct lys_node_list *)dev_target;
            if (d->mod == LY_DEVIATE_ADD) {
                /* reallocate the unique array of the target */
                d->unique = ly_realloc(list->unique, (c_uniq + list->unique_size) * sizeof *d->unique);
                LY_CHECK_ERR_GOTO(!d->unique, LOGMEM, error);
                list->unique = d->unique;
                d->unique = &list->unique[list->unique_size];
                d->unique_size = c_uniq;
            } else { /* LY_DEVIATE_DEL */
                d->unique = calloc(c_uniq, sizeof *d->unique);
                LY_CHECK_ERR_GOTO(!d->unique, LOGMEM, error);
            }
        }
        if (c_dflt) {
            if (d->mod == LY_DEVIATE_ADD) {
                /* check that there is no current value */
                if ((dev_target->nodetype == LYS_LEAF && ((struct lys_node_leaf *)dev_target)->dflt) ||
                        (dev_target->nodetype == LYS_CHOICE && ((struct lys_node_choice *)dev_target)->dflt)) {
                    LOGVAL(LYE_INSTMT, LY_VLOG_NONE, NULL, "default");
                    LOGVAL(LYE_SPEC, LY_VLOG_NONE, NULL, "Adding property that already exists.");
                    goto error;
                }

                /* check collision with mandatory/min-elements */
                if ((dev_target->flags & LYS_MAND_TRUE) ||
                        (dev_target->nodetype == LYS_LEAFLIST && ((struct lys_node_leaflist *)dev_target)->min)) {
                    LOGVAL(LYE_INCHILDSTMT, LY_VLOG_NONE, NULL, child->name, child->parent->name);
                    LOGVAL(LYE_SPEC, LY_VLOG_NONE, NULL,
                           "Adding the \"default\" statement is forbidden on %s statement.",
                           (dev_target->flags & LYS_MAND_TRUE) ? "nodes with the \"mandatory\"" : "leaflists with non-zero \"min-elements\"");
                    goto error;
                }
            } else if (d->mod == LY_DEVIATE_RPL) {
                /* check that there was a value before */
                if (((dev_target->nodetype & (LYS_LEAF | LYS_LEAFLIST)) && !((struct lys_node_leaf *)dev_target)->dflt) ||
                        (dev_target->nodetype == LYS_CHOICE && !((struct lys_node_choice *)dev_target)->dflt)) {
                    LOGVAL(LYE_INSTMT, LY_VLOG_NONE, NULL, child->name);
                    LOGVAL(LYE_SPEC, LY_VLOG_NONE, NULL, "Replacing a property that does not exist.");
                    goto error;
                }
            }

            if (dev_target->nodetype == LYS_LEAFLIST) {
                /* reallocate default list in the target */
                llist = (struct lys_node_leaflist *)dev_target;
                if (d->mod == LY_DEVIATE_ADD) {
                    /* reallocate (enlarge) the unique array of the target */
                    llist->dflt = ly_realloc(llist->dflt, (c_dflt + llist->dflt_size) * sizeof *d->dflt);
                    LY_CHECK_ERR_GOTO(!llist->dflt, LOGMEM, error);
                } else if (d->mod == LY_DEVIATE_RPL) {
                    /* reallocate (replace) the unique array of the target */
                    for (i = 0; i < llist->dflt_size; i++) {
                        lydict_remove(llist->module->ctx, llist->dflt[i]);
                    }
                    llist->dflt = ly_realloc(llist->dflt, c_dflt * sizeof *d->dflt);
                    llist->dflt_size = 0;
                    LY_CHECK_ERR_GOTO(!llist->dflt, LOGMEM, error);
                }
            }
            d->dflt = calloc(c_dflt, sizeof *d->dflt);
            LY_CHECK_ERR_GOTO(!d->dflt, LOGMEM, error);
        }
        if (c_ext) {
            /* some extensions may be already present from the substatements */
            reallocated = realloc(d->ext, (c_ext + d->ext_size) * sizeof *d->ext);
            LY_CHECK_ERR_GOTO(!reallocated, LOGMEM, error);
            d->ext = reallocated;

            /* init memory */
            memset(&d->ext[d->ext_size], 0, c_ext * sizeof *d->ext);
        }

        /* process deviation properties with 0..n cardinality */
        LY_TREE_FOR_SAFE(develem->child, next2, child) {
            if (strcmp(child->ns->value, LY_NSYIN)) {
                /* extension */
                if (lyp_yin_fill_ext(d, LYEXT_PAR_DEVIATE, 0, 0, module, child, &d->ext, d->ext_size, unres)) {
                    goto error;
                }
                d->ext_size++;
            } else if (!strcmp(child->name, "must")) {
                if (d->mod == LY_DEVIATE_DEL) {
                    if (fill_yin_must(module, child, &d->must[d->must_size], unres)) {
                        goto error;
                    }

                    /* find must to delete, we are ok with just matching conditions */
                    for (i = 0; i < *trg_must_size; i++) {
                        if (ly_strequal(d->must[d->must_size].expr, (*trg_must)[i].expr, 1)) {
                            /* we have a match, free the must structure ... */
                            lys_restr_free(ctx, &((*trg_must)[i]), NULL);
                            /* ... and maintain the array */
                            (*trg_must_size)--;
                            if (i != *trg_must_size) {
                                (*trg_must)[i].expr = (*trg_must)[*trg_must_size].expr;
                                (*trg_must)[i].dsc = (*trg_must)[*trg_must_size].dsc;
                                (*trg_must)[i].ref = (*trg_must)[*trg_must_size].ref;
                                (*trg_must)[i].eapptag = (*trg_must)[*trg_must_size].eapptag;
                                (*trg_must)[i].emsg = (*trg_must)[*trg_must_size].emsg;
                            }
                            if (!(*trg_must_size)) {
                                free(*trg_must);
                                *trg_must = NULL;
                            } else {
                                (*trg_must)[*trg_must_size].expr = NULL;
                                (*trg_must)[*trg_must_size].dsc = NULL;
                                (*trg_must)[*trg_must_size].ref = NULL;
                                (*trg_must)[*trg_must_size].eapptag = NULL;
                                (*trg_must)[*trg_must_size].emsg = NULL;
                            }

                            i = -1; /* set match flag */
                            break;
                        }
                    }
                    d->must_size++;
                    if (i != -1) {
                        /* no match found */
                        LOGVAL(LYE_INARG, LY_VLOG_NONE, NULL,
                               d->must[d->must_size - 1].expr, child->name);
                        LOGVAL(LYE_SPEC, LY_VLOG_NONE, NULL, "Value does not match any must from the target.");
                        goto error;
                    }
                } else { /* replace or add */
                    memset(&((*trg_must)[*trg_must_size]), 0, sizeof **trg_must);
                    if (fill_yin_must(module, child, &((*trg_must)[*trg_must_size]), unres)) {
                        goto error;
                    }
                    (*trg_must_size)++;
                }

                /* check XPath dependencies again */
                if (*trg_must_size && unres_schema_add_node(module, unres, dev_target, UNRES_XPATH, NULL)) {
                    goto error;
                }
            } else if (!strcmp(child->name, "unique")) {
                if (d->mod == LY_DEVIATE_DEL) {
                    memset(&d->unique[d->unique_size], 0, sizeof *d->unique);
                    if (fill_yin_unique(module, dev_target, child, &d->unique[d->unique_size], NULL)) {
                        d->unique_size++;
                        goto error;
                    }

                    /* find unique structures to delete */
                    for (i = 0; i < list->unique_size; i++) {
                        if (list->unique[i].expr_size != d->unique[d->unique_size].expr_size) {
                            continue;
                        }

                        for (j = 0; j < d->unique[d->unique_size].expr_size; j++) {
                            if (!ly_strequal(list->unique[i].expr[j], d->unique[d->unique_size].expr[j], 1)) {
                                break;
                            }
                        }

                        if (j == d->unique[d->unique_size].expr_size) {
                            /* we have a match, free the unique structure ... */
                            for (j = 0; j < list->unique[i].expr_size; j++) {
                                lydict_remove(ctx, list->unique[i].expr[j]);
                            }
                            free(list->unique[i].expr);
                            /* ... and maintain the array */
                            list->unique_size--;
                            if (i != list->unique_size) {
                                list->unique[i].expr_size = list->unique[list->unique_size].expr_size;
                                list->unique[i].expr = list->unique[list->unique_size].expr;
                            }

                            if (!list->unique_size) {
                                free(list->unique);
                                list->unique = NULL;
                            } else {
                                list->unique[list->unique_size].expr_size = 0;
                                list->unique[list->unique_size].expr = NULL;
                            }

                            k = i; /* remember index for removing extensions */
                            i = -1; /* set match flag */
                            break;
                        }
                    }

                    d->unique_size++;
                    if (i != -1) {
                        /* no match found */
                        LOGVAL(LYE_INARG, LY_VLOG_NONE, NULL, lyxml_get_attr(child, "tag", NULL), child->name);
                        LOGVAL(LYE_SPEC, LY_VLOG_NONE, NULL, "Value differs from the target being deleted.");
                        goto error;
                    }

                    /* remove extensions of this unique instance from the target node */
                    j = -1;
                    while ((j = lys_ext_iter(dev_target->ext, dev_target->ext_size, j + 1, LYEXT_SUBSTMT_UNIQUE)) != -1) {
                        if (dev_target->ext[j]->insubstmt_index == k) {
                            lyp_ext_instance_rm(ctx, &dev_target->ext, &dev_target->ext_size, j);
                            --j;
                        } else if (dev_target->ext[j]->insubstmt_index > k) {
                            /* decrease the substatement index of the extension because of the changed array of uniques */
                            dev_target->ext[j]->insubstmt_index--;
                        }
                    }
                } else { /* replace or add */
                    memset(&list->unique[list->unique_size], 0, sizeof *list->unique);
                    i = fill_yin_unique(module, dev_target, child, &list->unique[list->unique_size], NULL);
                    list->unique_size++;
                    if (i) {
                        goto error;
                    }
                }
            } else if (!strcmp(child->name, "default")) {
                GETVAL(value, child, "value");
                u = strlen(value);
                d->dflt[d->dflt_size++] = lydict_insert(module->ctx, value, u);

                if (dev_target->nodetype == LYS_CHOICE) {
                    choice = (struct lys_node_choice *)dev_target;
                    rc = resolve_choice_default_schema_nodeid(value, choice->child, (const struct lys_node **)&node);
                    if (rc || !node) {
                        LOGVAL(LYE_INARG, LY_VLOG_NONE, NULL, value, "default");
                        goto error;
                    }
                    if (d->mod == LY_DEVIATE_DEL) {
                        if (!choice->dflt || (choice->dflt != node)) {
                            LOGVAL(LYE_INARG, LY_VLOG_NONE, NULL, value, "default");
                            LOGVAL(LYE_SPEC, LY_VLOG_NONE, NULL, "Value differs from the target being deleted.");
                            goto error;
                        }
                        choice->dflt = NULL;
                        /* remove extensions of this default instance from the target node */
                        j = -1;
                        while ((j = lys_ext_iter(dev_target->ext, dev_target->ext_size, j + 1, LYEXT_SUBSTMT_DEFAULT)) != -1) {
                            lyp_ext_instance_rm(ctx, &dev_target->ext, &dev_target->ext_size, j);
                            --j;
                        }
                    } else { /* add or replace */
                        choice->dflt = node;
                        if (!choice->dflt) {
                            /* default branch not found */
                            LOGVAL(LYE_INARG, LY_VLOG_NONE, NULL, value, "default");
                            goto error;
                        }
                    }
                } else if (dev_target->nodetype == LYS_LEAF) {
                    leaf = (struct lys_node_leaf *)dev_target;
                    if (d->mod == LY_DEVIATE_DEL) {
                        if (!leaf->dflt || !ly_strequal(leaf->dflt, value, 1)) {
                            LOGVAL(LYE_INARG, LY_VLOG_NONE, NULL, value, "default");
                            LOGVAL(LYE_SPEC, LY_VLOG_NONE, NULL, "Value differs from the target being deleted.");
                            goto error;
                        }
                        /* remove value */
                        lydict_remove(ctx, leaf->dflt);
                        leaf->dflt = NULL;
                        leaf->flags &= ~LYS_DFLTJSON;

                        /* remove extensions of this default instance from the target node */
                        j = -1;
                        while ((j = lys_ext_iter(dev_target->ext, dev_target->ext_size, j + 1, LYEXT_SUBSTMT_DEFAULT)) != -1) {
                            lyp_ext_instance_rm(ctx, &dev_target->ext, &dev_target->ext_size, j);
                            --j;
                        }
                    } else { /* add (already checked) and replace */
                        /* remove value */
                        lydict_remove(ctx, leaf->dflt);
                        leaf->flags &= ~LYS_DFLTJSON;

                        /* set new value */
                        leaf->dflt = lydict_insert(ctx, value, u);

                        /* remember to check it later (it may not fit now, because the type can be deviated too) */
                        ly_set_add(dflt_check, dev_target, 0);
                    }
                } else { /* LYS_LEAFLIST */
                    llist = (struct lys_node_leaflist *)dev_target;
                    if (d->mod == LY_DEVIATE_DEL) {
                        /* find and remove the value in target list */
                        for (i = 0; i < llist->dflt_size; i++) {
                            if (llist->dflt[i] && ly_strequal(llist->dflt[i], value, 1)) {
                                /* match, remove the value */
                                lydict_remove(llist->module->ctx, llist->dflt[i]);
                                llist->dflt[i] = NULL;

                                /* remove extensions of this default instance from the target node */
                                j = -1;
                                while ((j = lys_ext_iter(dev_target->ext, dev_target->ext_size, j + 1, LYEXT_SUBSTMT_DEFAULT)) != -1) {
                                    if (dev_target->ext[j]->insubstmt_index == i) {
                                        lyp_ext_instance_rm(ctx, &dev_target->ext, &dev_target->ext_size, j);
                                        --j;
                                    } else if (dev_target->ext[j]->insubstmt_index > i) {
                                        /* decrease the substatement index of the extension because of the changed array of defaults */
                                        dev_target->ext[j]->insubstmt_index--;
                                    }
                                }
                                break;
                            }
                        }
                        if (i == llist->dflt_size) {
                            LOGVAL(LYE_INARG, LY_VLOG_NONE, NULL, value, "default");
                            LOGVAL(LYE_SPEC, LY_VLOG_NONE, NULL, "The default value to delete not found in the target node.");
                            goto error;
                        }
                    } else {
                        /* add or replace, anyway we place items into the deviate's list
                           which propagates to the target */
                        /* we just want to check that the value isn't already in the list */
                        for (i = 0; i < llist->dflt_size; i++) {
                            if (ly_strequal(llist->dflt[i], value, 1)) {
                                LOGVAL(LYE_INARG, LY_VLOG_NONE, NULL, value, "default");
                                LOGVAL(LYE_SPEC, LY_VLOG_NONE, NULL, "Duplicated default value \"%s\".", value);
                                goto error;
                            }
                        }
                        /* store it in target node */
                        llist->dflt[llist->dflt_size++] = lydict_insert(module->ctx, value, u);

                        /* remember to check it later (it may not fit now, but the type can be deviated too) */
                        ly_set_add(dflt_check, dev_target, 0);
                        llist->flags &= ~LYS_DFLTJSON;
                    }
                }
            }
        }

        if (c_dflt && dev_target->nodetype == LYS_LEAFLIST && d->mod == LY_DEVIATE_DEL) {
            /* consolidate the final list in the target after removing items from it */
            llist = (struct lys_node_leaflist *)dev_target;
            for (i = j = 0; j < llist->dflt_size; j++) {
                llist->dflt[i] = llist->dflt[j];
                if (llist->dflt[i]) {
                    i++;
                }
            }
            llist->dflt_size = i + 1;
        }
    }

    /* now check whether default value, if any, matches the type */
    for (u = 0; u < dflt_check->number; ++u) {
        value = NULL;
        rc = EXIT_SUCCESS;
        if (dflt_check->set.s[u]->nodetype == LYS_LEAF) {
            leaf = (struct lys_node_leaf *)dflt_check->set.s[u];
            value = leaf->dflt;
            rc = unres_schema_add_node(module, unres, &leaf->type, UNRES_TYPE_DFLT, (struct lys_node *)(&leaf->dflt));
        } else { /* LYS_LEAFLIST */
            llist = (struct lys_node_leaflist *)dflt_check->set.s[u];
            for (j = 0; j < llist->dflt_size; j++) {
                rc = unres_schema_add_node(module, unres, &llist->type, UNRES_TYPE_DFLT,
                                           (struct lys_node *)(&llist->dflt[j]));
                if (rc == -1) {
                    value = llist->dflt[j];
                    break;
                }
            }

        }
        if (rc == -1) {
            LOGVAL(LYE_INARG, LY_VLOG_NONE, NULL, value, "default");
            LOGVAL(LYE_SPEC, LY_VLOG_NONE, NULL,
                   "The default value \"%s\" of the deviated node \"%s\"no longer matches its type.",
                   dev->target_name);
            goto error;
        }
    }

    /* mark all the affected modules as deviated and implemented */
    for(parent = dev_target; parent; parent = lys_parent(parent)) {
        mod = lys_node_module(parent);
        if (module != mod) {
            mod->deviated = 1;            /* main module */
            parent->module->deviated = 1; /* possible submodule */
            if (lys_set_implemented(mod)) {
                LOGERR(ly_errno, "Setting the deviated module \"%s\" implemented failed.", mod->name);
                goto error;
            }
        }
    }

    ly_set_free(dflt_check);
    return EXIT_SUCCESS;

error:
    ly_set_free(dflt_check);
    return EXIT_FAILURE;
}

/* logs directly */
static int
fill_yin_augment(struct lys_module *module, struct lys_node *parent, struct lyxml_elem *yin, struct lys_node_augment *aug,
                 int options, struct unres_schema *unres)
{
    const char *value;
    struct lyxml_elem *sub, *next;
    struct lys_node *node;
    int ret, c_ftrs = 0, c_ext = 0;
    void *reallocated;

    aug->nodetype = LYS_AUGMENT;
    GETVAL(value, yin, "target-node");
    aug->target_name = transform_schema2json(module, value);
    if (!aug->target_name) {
        goto error;
    }
    aug->parent = parent;

    if (read_yin_common(module, NULL, aug, LYEXT_PAR_NODE, yin, OPT_MODULE, unres)) {
        goto error;
    }

    LY_TREE_FOR_SAFE(yin->child, next, sub) {
        if (strcmp(sub->ns->value, LY_NSYIN)) {
            /* extension */
            c_ext++;
            continue;
        } else if (!strcmp(sub->name, "if-feature")) {
            c_ftrs++;
            continue;
        } else if (!strcmp(sub->name, "when")) {
            if (aug->when) {
                LOGVAL(LYE_TOOMANY, LY_VLOG_NONE, NULL, sub->name, yin->name);
                goto error;
            }

            aug->when = read_yin_when(module, sub, unres);
            if (!aug->when) {
                lyxml_free(module->ctx, sub);
                goto error;
            }
            lyxml_free(module->ctx, sub);
            continue;

        /* check allowed data sub-statements */
        } else if (!strcmp(sub->name, "container")) {
            node = read_yin_container(module, (struct lys_node *)aug, sub, options, unres);
        } else if (!strcmp(sub->name, "leaf-list")) {
            node = read_yin_leaflist(module, (struct lys_node *)aug, sub, options, unres);
        } else if (!strcmp(sub->name, "leaf")) {
            node = read_yin_leaf(module, (struct lys_node *)aug, sub, options, unres);
        } else if (!strcmp(sub->name, "list")) {
            node = read_yin_list(module, (struct lys_node *)aug, sub, options, unres);
        } else if (!strcmp(sub->name, "uses")) {
            node = read_yin_uses(module, (struct lys_node *)aug, sub, options, unres);
        } else if (!strcmp(sub->name, "choice")) {
            node = read_yin_choice(module, (struct lys_node *)aug, sub, options, unres);
        } else if (!strcmp(sub->name, "case")) {
            node = read_yin_case(module, (struct lys_node *)aug, sub, options, unres);
        } else if (!strcmp(sub->name, "anyxml")) {
            node = read_yin_anydata(module, (struct lys_node *)aug, sub, LYS_ANYXML, options, unres);
        } else if (!strcmp(sub->name, "anydata")) {
            node = read_yin_anydata(module, (struct lys_node *)aug, sub, LYS_ANYDATA, options, unres);
        } else if (!strcmp(sub->name, "action")) {
            node = read_yin_rpc_action(module, (struct lys_node *)aug, sub, options, unres);
        } else if (!strcmp(sub->name, "notification")) {
            node = read_yin_notif(module, (struct lys_node *)aug, sub, options, unres);
        } else {
            LOGVAL(LYE_INSTMT, LY_VLOG_NONE, NULL, sub->name);
            goto error;
        }

        if (!node) {
            goto error;
        }

        node = NULL;
        lyxml_free(module->ctx, sub);
    }

    if (c_ftrs) {
        aug->iffeature = calloc(c_ftrs, sizeof *aug->iffeature);
        LY_CHECK_ERR_GOTO(!aug->iffeature, LOGMEM, error);
    }
    if (c_ext) {
        /* some extensions may be already present from the substatements */
        reallocated = realloc(aug->ext, (c_ext + aug->ext_size) * sizeof *aug->ext);
        LY_CHECK_ERR_GOTO(!reallocated, LOGMEM, error);
        aug->ext = reallocated;

        /* init memory */
        memset(&aug->ext[aug->ext_size], 0, c_ext * sizeof *aug->ext);
    }

    LY_TREE_FOR_SAFE(yin->child, next, sub) {
        if (strcmp(sub->ns->value, LY_NSYIN)) {
            /* extension */
            ret = lyp_yin_fill_ext(aug, LYEXT_PAR_NODE, 0, 0, module, sub, &aug->ext, aug->ext_size, unres);
            aug->ext_size++;
            if (ret) {
                goto error;
            }
        } else if (!strcmp(sub->name, "if-feature")) {
            ret = fill_yin_iffeature((struct lys_node *)aug, 0, sub, &aug->iffeature[aug->iffeature_size], unres);
            aug->iffeature_size++;
            if (ret) {
                goto error;
            }
            lyxml_free(module->ctx, sub);
        }
    }

    /* aug->child points to the parsed nodes, they must now be
     * connected to the tree and adjusted (if possible right now).
     * However, if this is augment in a uses (parent is NULL), it gets resolved
     * when the uses does and cannot be resolved now for sure
     * (the grouping was not yet copied into uses).
     */
    if (!parent) {
        if (unres_schema_add_node(module, unres, aug, UNRES_AUGMENT, NULL) == -1) {
            goto error;
        }
    }

    /* check XPath dependencies */
    if (aug->when) {
        if (options & LYS_PARSE_OPT_INGRP) {
            if (lyxp_node_check_syntax((struct lys_node *)aug)) {
                goto error;
            }
        } else {
            if (unres_schema_add_node(module, unres, (struct lys_node *)aug, UNRES_XPATH, NULL) == -1) {
                goto error;
            }
        }
    }

    return EXIT_SUCCESS;

error:

    return EXIT_FAILURE;
}

/* logs directly */
static int
fill_yin_refine(struct lys_node *uses, struct lyxml_elem *yin, struct lys_refine *rfn, struct unres_schema *unres)
{
    struct lys_module *module;
    struct lyxml_elem *sub, *next;
    const char *value;
    char *endptr;
    int f_mand = 0, f_min = 0, f_max = 0;
    int c_must = 0, c_ftrs = 0, c_dflt = 0, c_ext = 0;
    int r;
    unsigned long int val;
    void *reallocated;

    assert(uses);
    module = uses->module; /* shorthand */

    GETVAL(value, yin, "target-node");
    rfn->target_name = transform_schema2json(module, value);
    if (!rfn->target_name) {
        goto error;
    }

    LY_TREE_FOR_SAFE(yin->child, next, sub) {
        if (!sub->ns) {
            /* garbage */
        } else if (strcmp(sub->ns->value, LY_NSYIN)) {
            /* extension */
            c_ext++;
            continue;

        } else if (!strcmp(sub->name, "description")) {
            if (rfn->dsc) {
                LOGVAL(LYE_TOOMANY, LY_VLOG_NONE, NULL, sub->name, yin->name);
                goto error;
            }

            if (lyp_yin_parse_subnode_ext(module, rfn, LYEXT_PAR_REFINE, sub, LYEXT_SUBSTMT_DESCRIPTION, 0, unres)) {
                goto error;
            }

            rfn->dsc = read_yin_subnode(module->ctx, sub, "text");
            if (!rfn->dsc) {
                goto error;
            }
        } else if (!strcmp(sub->name, "reference")) {
            if (rfn->ref) {
                LOGVAL(LYE_TOOMANY, LY_VLOG_NONE, NULL, sub->name, yin->name);
                goto error;
            }

            if (lyp_yin_parse_subnode_ext(module, rfn, LYEXT_PAR_REFINE, sub, LYEXT_SUBSTMT_REFERENCE, 0, unres)) {
                goto error;
            }

            rfn->ref = read_yin_subnode(module->ctx, sub, "text");
            if (!rfn->ref) {
                goto error;
            }
        } else if (!strcmp(sub->name, "config")) {
            if (rfn->flags & LYS_CONFIG_MASK) {
                LOGVAL(LYE_TOOMANY, LY_VLOG_NONE, NULL, sub->name, yin->name);
                goto error;
            }
            GETVAL(value, sub, "value");
            if (!strcmp(value, "false")) {
                rfn->flags |= LYS_CONFIG_R;
            } else if (!strcmp(value, "true")) {
                rfn->flags |= LYS_CONFIG_W;
            } else {
                LOGVAL(LYE_INARG, LY_VLOG_NONE, NULL, value, sub->name);
                goto error;
            }
            rfn->flags |= LYS_CONFIG_SET;

            if (lyp_yin_parse_subnode_ext(module, rfn, LYEXT_PAR_REFINE, sub, LYEXT_SUBSTMT_CONFIG, 0, unres)) {
                goto error;
            }
        } else if (!strcmp(sub->name, "default")) {
            /* leaf, leaf-list or choice */

            /* check possibility of statements combination */
            if (rfn->target_type) {
                if (c_dflt) {
                    /* multiple defaults are allowed only in leaf-list */
                    if (module->version < 2) {
                        LOGVAL(LYE_TOOMANY, LY_VLOG_NONE, NULL, sub->name, yin->name);
                        goto error;
                    }
                    rfn->target_type &= LYS_LEAFLIST;
                } else {
                    if (module->version < 2) {
                        rfn->target_type &= (LYS_LEAF | LYS_CHOICE);
                    } else {
                        /* YANG 1.1 */
                        rfn->target_type &= (LYS_LEAFLIST | LYS_LEAF | LYS_CHOICE);
                    }
                }
                if (!rfn->target_type) {
                    LOGVAL(LYE_MISSCHILDSTMT, LY_VLOG_NONE, NULL, sub->name, yin->name);
                    LOGVAL(LYE_SPEC, LY_VLOG_NONE, NULL, "Invalid refine target nodetype for the substatements.");
                    goto error;
                }
            } else {
                if (module->version < 2) {
                    rfn->target_type = LYS_LEAF | LYS_CHOICE;
                } else {
                    /* YANG 1.1 */
                    rfn->target_type = LYS_LEAFLIST | LYS_LEAF | LYS_CHOICE;
                }
            }

            if (lyp_yin_parse_subnode_ext(module, rfn, LYEXT_PAR_REFINE, sub, LYEXT_SUBSTMT_DEFAULT, c_dflt, unres)) {
                goto error;
            }
            c_dflt++;
            continue;
        } else if (!strcmp(sub->name, "mandatory")) {
            /* leaf, choice or anyxml */
            if (f_mand) {
                LOGVAL(LYE_TOOMANY, LY_VLOG_NONE, NULL, sub->name, yin->name);
                goto error;
            }
            /* just checking the flags in leaf is not sufficient, we would allow
             * multiple mandatory statements with the "false" value
             */
            f_mand = 1;

            /* check possibility of statements combination */
            if (rfn->target_type) {
                rfn->target_type &= (LYS_LEAF | LYS_CHOICE | LYS_ANYDATA);
                if (!rfn->target_type) {
                    LOGVAL(LYE_MISSCHILDSTMT, LY_VLOG_NONE, NULL, sub->name, yin->name);
                    LOGVAL(LYE_SPEC, LY_VLOG_NONE, NULL, "Invalid refine target nodetype for the substatements.");
                    goto error;
                }
            } else {
                rfn->target_type = LYS_LEAF | LYS_CHOICE | LYS_ANYDATA;
            }

            GETVAL(value, sub, "value");
            if (!strcmp(value, "true")) {
                rfn->flags |= LYS_MAND_TRUE;
            } else if (!strcmp(value, "false")) {
                rfn->flags |= LYS_MAND_FALSE;
            } else {
                LOGVAL(LYE_INARG, LY_VLOG_NONE, NULL, value, sub->name);
                goto error;
            }
            if (lyp_yin_parse_subnode_ext(module, rfn, LYEXT_PAR_REFINE, sub, LYEXT_SUBSTMT_MANDATORY, 0, unres)) {
                goto error;
            }
        } else if (!strcmp(sub->name, "min-elements")) {
            /* list or leaf-list */
            if (f_min) {
                LOGVAL(LYE_TOOMANY, LY_VLOG_NONE, NULL, sub->name, yin->name);
                goto error;
            }
            f_min = 1;

            /* check possibility of statements combination */
            if (rfn->target_type) {
                rfn->target_type &= (LYS_LIST | LYS_LEAFLIST);
                if (!rfn->target_type) {
                    LOGVAL(LYE_MISSCHILDSTMT, LY_VLOG_NONE, NULL, sub->name, yin->name);
                    LOGVAL(LYE_SPEC, LY_VLOG_NONE, NULL, "Invalid refine target nodetype for the substatements.");
                    goto error;
                }
            } else {
                rfn->target_type = LYS_LIST | LYS_LEAFLIST;
            }

            GETVAL(value, sub, "value");
            while (isspace(value[0])) {
                value++;
            }

            /* convert it to uint32_t */
            errno = 0;
            endptr = NULL;
            val = strtoul(value, &endptr, 10);
            if (*endptr || value[0] == '-' || errno || val > UINT32_MAX) {
                LOGVAL(LYE_INARG, LY_VLOG_NONE, NULL, value, sub->name);
                goto error;
            }
            rfn->mod.list.min = (uint32_t) val;
            rfn->flags |= LYS_RFN_MINSET;

            if (lyp_yin_parse_subnode_ext(module, rfn, LYEXT_PAR_REFINE, sub, LYEXT_SUBSTMT_MIN, 0, unres)) {
                goto error;
            }
        } else if (!strcmp(sub->name, "max-elements")) {
            /* list or leaf-list */
            if (f_max) {
                LOGVAL(LYE_TOOMANY, LY_VLOG_NONE, NULL, sub->name, yin->name);
                goto error;
            }
            f_max = 1;

            /* check possibility of statements combination */
            if (rfn->target_type) {
                rfn->target_type &= (LYS_LIST | LYS_LEAFLIST);
                if (!rfn->target_type) {
                    LOGVAL(LYE_MISSCHILDSTMT, LY_VLOG_NONE, NULL, sub->name, yin->name);
                    LOGVAL(LYE_SPEC, LY_VLOG_NONE, NULL, "Invalid refine target nodetype for the substatements.");
                    goto error;
                }
            } else {
                rfn->target_type = LYS_LIST | LYS_LEAFLIST;
            }

            GETVAL(value, sub, "value");
            while (isspace(value[0])) {
                value++;
            }

            if (!strcmp(value, "unbounded")) {
                rfn->mod.list.max = 0;
            } else {
                /* convert it to uint32_t */
                errno = 0;
                endptr = NULL;
                val = strtoul(value, &endptr, 10);
                if (*endptr || value[0] == '-' || errno || val == 0 || val > UINT32_MAX) {
                    LOGVAL(LYE_INARG, LY_VLOG_NONE, NULL, value, sub->name);
                    goto error;
                }
                rfn->mod.list.max = (uint32_t) val;
            }
            rfn->flags |= LYS_RFN_MAXSET;

            if (lyp_yin_parse_subnode_ext(module, rfn, LYEXT_PAR_REFINE, sub, LYEXT_SUBSTMT_MAX, 0, unres)) {
                goto error;
            }
        } else if (!strcmp(sub->name, "presence")) {
            /* container */
            if (rfn->mod.presence) {
                LOGVAL(LYE_TOOMANY, LY_VLOG_NONE, NULL, sub->name, yin->name);
                goto error;
            }

            /* check possibility of statements combination */
            if (rfn->target_type) {
                rfn->target_type &= LYS_CONTAINER;
                if (!rfn->target_type) {
                    LOGVAL(LYE_MISSCHILDSTMT, LY_VLOG_NONE, NULL, sub->name, yin->name);
                    LOGVAL(LYE_SPEC, LY_VLOG_NONE, NULL, "Invalid refine target nodetype for the substatements.");
                    goto error;
                }
            } else {
                rfn->target_type = LYS_CONTAINER;
            }

            GETVAL(value, sub, "value");
            rfn->mod.presence = lydict_insert(module->ctx, value, strlen(value));

            if (lyp_yin_parse_subnode_ext(module, rfn, LYEXT_PAR_REFINE, sub, LYEXT_SUBSTMT_PRESENCE, 0, unres)) {
                goto error;
            }
        } else if (!strcmp(sub->name, "must")) {
            /* leafm leaf-list, list, container or anyxml */
            /* check possibility of statements combination */
            if (rfn->target_type) {
                rfn->target_type &= (LYS_LEAF | LYS_LIST | LYS_LEAFLIST | LYS_CONTAINER | LYS_ANYDATA);
                if (!rfn->target_type) {
                    LOGVAL(LYE_MISSCHILDSTMT, LY_VLOG_NONE, NULL, sub->name, yin->name);
                    LOGVAL(LYE_SPEC, LY_VLOG_NONE, NULL, "Invalid refine target nodetype for the substatements.");
                    goto error;
                }
            } else {
                rfn->target_type = LYS_LEAF | LYS_LIST | LYS_LEAFLIST | LYS_CONTAINER | LYS_ANYDATA;
            }

            c_must++;
            continue;

        } else if ((module->version >= 2) && !strcmp(sub->name, "if-feature")) {
            /* leaf, leaf-list, list, container or anyxml */
            /* check possibility of statements combination */
            if (rfn->target_type) {
                rfn->target_type &= (LYS_LEAF | LYS_LIST | LYS_LEAFLIST | LYS_CONTAINER | LYS_ANYDATA);
                if (!rfn->target_type) {
                    LOGVAL(LYE_MISSCHILDSTMT, LY_VLOG_NONE, NULL, sub->name, yin->name);
                    LOGVAL(LYE_SPEC, LY_VLOG_NONE, NULL, "Invalid refine target nodetype for the substatements.");
                    goto error;
                }
            } else {
                rfn->target_type = LYS_LEAF | LYS_LIST | LYS_LEAFLIST | LYS_CONTAINER | LYS_ANYDATA;
            }

            c_ftrs++;
            continue;
        } else {
            LOGVAL(LYE_INSTMT, LY_VLOG_NONE, NULL, sub->name);
            goto error;
        }

        lyxml_free(module->ctx, sub);
    }

    /* process nodes with cardinality of 0..n */
    if (c_must) {
        rfn->must = calloc(c_must, sizeof *rfn->must);
        LY_CHECK_ERR_GOTO(!rfn->must, LOGMEM, error);
    }
    if (c_ftrs) {
        rfn->iffeature = calloc(c_ftrs, sizeof *rfn->iffeature);
        LY_CHECK_ERR_GOTO(!rfn->iffeature, LOGMEM, error);
    }
    if (c_dflt) {
        rfn->dflt = calloc(c_dflt, sizeof *rfn->dflt);
        LY_CHECK_ERR_GOTO(!rfn->dflt, LOGMEM, error);
    }
    if (c_ext) {
        /* some extensions may be already present from the substatements */
        reallocated = realloc(rfn->ext, (c_ext + rfn->ext_size) * sizeof *rfn->ext);
        LY_CHECK_ERR_GOTO(!reallocated, LOGMEM, error);
        rfn->ext = reallocated;

        /* init memory */
        memset(&rfn->ext[rfn->ext_size], 0, c_ext * sizeof *rfn->ext);
    }

    LY_TREE_FOR_SAFE(yin->child, next, sub) {
        if (strcmp(sub->ns->value, LY_NSYIN)) {
            /* extension */
            r = lyp_yin_fill_ext(rfn, LYEXT_PAR_REFINE, 0, 0, module, sub, &rfn->ext, rfn->ext_size, unres);
            rfn->ext_size++;
            if (r) {
                goto error;
            }
        } else if (!strcmp(sub->name, "if-feature")) {
            r = fill_yin_iffeature(uses, 0, sub, &rfn->iffeature[rfn->iffeature_size], unres);
            rfn->iffeature_size++;
            if (r) {
                goto error;
            }
        } else if (!strcmp(sub->name, "must")) {
            r = fill_yin_must(module, sub, &rfn->must[rfn->must_size], unres);
            rfn->must_size++;
            if (r) {
                goto error;
            }
        } else { /* default */
            GETVAL(value, sub, "value");

            /* check for duplicity */
            for (r = 0; r < rfn->dflt_size; r++) {
                if (ly_strequal(rfn->dflt[r], value, 1)) {
                    LOGVAL(LYE_INARG, LY_VLOG_NONE, NULL, value, "default");
                    LOGVAL(LYE_SPEC, LY_VLOG_NONE, NULL, "Duplicated default value \"%s\".", value);
                    goto error;
                }
            }
            rfn->dflt[rfn->dflt_size++] = lydict_insert(module->ctx, value, strlen(value));
        }
    }

    return EXIT_SUCCESS;

error:

    return EXIT_FAILURE;
}

/* logs directly */
static int
fill_yin_import(struct lys_module *module, struct lyxml_elem *yin, struct lys_import *imp, struct unres_schema *unres)
{
    struct lyxml_elem *child, *next, exts;
    const char *value;
    int r, c_ext = 0;
    void *reallocated;

    /* init */
    memset(&exts, 0, sizeof exts);

    LY_TREE_FOR_SAFE(yin->child, next, child) {
        if (!child->ns) {
            /* garbage */
            continue;
        } else if (strcmp(child->ns->value, LY_NSYIN)) {
            /* extension */
            c_ext++;
            lyxml_unlink_elem(module->ctx, child, 2);
            lyxml_add_child(module->ctx, &exts, child);
        } else if (!strcmp(child->name, "prefix")) {
            GETVAL(value, child, "value");
            if (lyp_check_identifier(value, LY_IDENT_PREFIX, module, NULL)) {
                goto error;
            }
            imp->prefix = lydict_insert(module->ctx, value, strlen(value));

            if (lyp_yin_parse_subnode_ext(module, imp, LYEXT_PAR_IMPORT, child, LYEXT_SUBSTMT_PREFIX, 0, unres)) {
                goto error;
            }
        } else if (!strcmp(child->name, "revision-date")) {
            if (imp->rev[0]) {
                LOGVAL(LYE_TOOMANY, LY_VLOG_NONE, NULL, child->name, yin->name);
                goto error;
            }
            GETVAL(value, child, "date");
            if (lyp_check_date(value)) {
                goto error;
            }
            memcpy(imp->rev, value, LY_REV_SIZE - 1);

            if (lyp_yin_parse_subnode_ext(module, imp, LYEXT_PAR_IMPORT, child, LYEXT_SUBSTMT_REVISIONDATE, 0, unres)) {
                goto error;
            }
        } else if ((module->version >= 2) && !strcmp(child->name, "description")) {
            if (imp->dsc) {
                LOGVAL(LYE_TOOMANY, LY_VLOG_NONE, NULL, child->name, yin->name);
                goto error;
            }
            if (lyp_yin_parse_subnode_ext(module, imp, LYEXT_PAR_IMPORT, child, LYEXT_SUBSTMT_DESCRIPTION, 0, unres)) {
                goto error;
            }
            imp->dsc = read_yin_subnode(module->ctx, child, "text");
            if (!imp->dsc) {
                goto error;
            }
        } else if ((module->version >= 2) && !strcmp(child->name, "reference")) {
            if (imp->ref) {
                LOGVAL(LYE_TOOMANY, LY_VLOG_NONE, NULL, child->name, yin->name);
                goto error;
            }
            if (lyp_yin_parse_subnode_ext(module, imp, LYEXT_PAR_IMPORT, child, LYEXT_SUBSTMT_REFERENCE, 0, unres)) {
                goto error;
            }
            imp->ref = read_yin_subnode(module->ctx, child, "text");
            if (!imp->ref) {
                goto error;
            }
        } else {
            LOGVAL(LYE_INSTMT, LY_VLOG_NONE, NULL, child->name);
            goto error;
        }
    }

    /* check mandatory information */
    if (!imp->prefix) {
        LOGVAL(LYE_MISSCHILDSTMT, LY_VLOG_NONE, NULL, "prefix", yin->name);
        goto error;
    }

    /* process extensions */
    if (c_ext) {
        /* some extensions may be already present from the substatements */
        reallocated = realloc(imp->ext, (c_ext + imp->ext_size) * sizeof *imp->ext);
        LY_CHECK_ERR_GOTO(!reallocated, LOGMEM, error);
        imp->ext = reallocated;

        /* init memory */
        memset(&imp->ext[imp->ext_size], 0, c_ext * sizeof *imp->ext);

        LY_TREE_FOR_SAFE(exts.child, next, child) {
            /* extension */
            r = lyp_yin_fill_ext(imp, LYEXT_PAR_IMPORT, 0, 0, module, child, &imp->ext, imp->ext_size, unres);
            imp->ext_size++;
            if (r) {
                goto error;
            }
        }
    }

    GETVAL(value, yin, "module");
    return lyp_check_import(module, value, imp);

error:

    while (exts.child) {
        lyxml_free(module->ctx, exts.child);
    }
    return EXIT_FAILURE;
}

/* logs directly
 * returns:
 *  0 - inc successfully filled
 * -1 - error
 */
static int
fill_yin_include(struct lys_module *module, struct lys_submodule *submodule, struct lyxml_elem *yin,
                 struct lys_include *inc, struct unres_schema *unres)
{
    struct lyxml_elem *child, *next, exts;
    const char *value;
    int r, c_ext = 0;
    void *reallocated;

    /* init */
    memset(&exts, 0, sizeof exts);

    LY_TREE_FOR_SAFE(yin->child, next, child) {
        if (!child->ns) {
            /* garbage */
            continue;
        } else if (strcmp(child->ns->value, LY_NSYIN)) {
            /* extension */
            c_ext++;
            lyxml_unlink_elem(module->ctx, child, 2);
            lyxml_add_child(module->ctx, &exts, child);
        } else if (!strcmp(child->name, "revision-date")) {
            if (inc->rev[0]) {
                LOGVAL(LYE_TOOMANY, LY_VLOG_NONE, NULL, "revision-date", yin->name);
                goto error;
            }
            GETVAL(value, child, "date");
            if (lyp_check_date(value)) {
                goto error;
            }
            memcpy(inc->rev, value, LY_REV_SIZE - 1);

            if (lyp_yin_parse_subnode_ext(module, inc, LYEXT_PAR_INCLUDE, child, LYEXT_SUBSTMT_REVISIONDATE, 0, unres)) {
                goto error;
            }
        } else if ((module->version >= 2) && !strcmp(child->name, "description")) {
            if (inc->dsc) {
                LOGVAL(LYE_TOOMANY, LY_VLOG_NONE, NULL, child->name, yin->name);
                goto error;
            }
            if (lyp_yin_parse_subnode_ext(module, inc, LYEXT_PAR_INCLUDE, child, LYEXT_SUBSTMT_DESCRIPTION, 0, unres)) {
                goto error;
            }
            inc->dsc = read_yin_subnode(module->ctx, child, "text");
            if (!inc->dsc) {
                goto error;
            }
        } else if ((module->version >= 2) && !strcmp(child->name, "reference")) {
            if (inc->ref) {
                LOGVAL(LYE_TOOMANY, LY_VLOG_NONE, NULL, child->name, yin->name);
                goto error;
            }
            if (lyp_yin_parse_subnode_ext(module, inc, LYEXT_PAR_INCLUDE, child, LYEXT_SUBSTMT_REFERENCE, 0, unres)) {
                goto error;
            }
            inc->ref = read_yin_subnode(module->ctx, child, "text");
            if (!inc->ref) {
                goto error;
            }
        } else {
            LOGVAL(LYE_INSTMT, LY_VLOG_NONE, NULL, child->name);
            goto error;
        }
    }

    /* process extensions */
    if (c_ext) {
        /* some extensions may be already present from the substatements */
        reallocated = realloc(inc->ext, (c_ext + inc->ext_size) * sizeof *inc->ext);
        LY_CHECK_ERR_GOTO(!reallocated, LOGMEM, error);
        inc->ext = reallocated;

        /* init memory */
        memset(&inc->ext[inc->ext_size], 0, c_ext * sizeof *inc->ext);

        LY_TREE_FOR_SAFE(exts.child, next, child) {
            /* extension */
            r = lyp_yin_fill_ext(inc, LYEXT_PAR_INCLUDE, 0, 0, module, child, &inc->ext, inc->ext_size, unres);
            inc->ext_size++;
            if (r) {
                goto error;
            }
        }
    }

    GETVAL(value, yin, "module");
    return lyp_check_include(submodule ? (struct lys_module *)submodule : module, value, inc, unres);

error:

    return -1;
}

/* logs directly
 *
 * Covers:
 * description, reference, status, optionaly config
 *
 */
static int
read_yin_common(struct lys_module *module, struct lys_node *parent, void *stmt, LYEXT_PAR stmt_type,
                struct lyxml_elem *xmlnode, int opt, struct unres_schema *unres)
{
    struct lys_node *node = stmt;
    const char *value;
    struct lyxml_elem *sub, *next;
    struct ly_ctx *const ctx = module->ctx;

    if (opt & OPT_MODULE) {
        node->module = module;
    }

    if (opt & OPT_IDENT) {
        GETVAL(value, xmlnode, "name");
        if (lyp_check_identifier(value, LY_IDENT_NAME, NULL, NULL)) {
            goto error;
        }
        node->name = lydict_insert(ctx, value, strlen(value));
    }

    /* process local parameters */
    LY_TREE_FOR_SAFE(xmlnode->child, next, sub) {
        if (!sub->ns) {
            /* garbage */
            lyxml_free(ctx, sub);
            continue;
        }
        if  (strcmp(sub->ns->value, LY_NSYIN)) {
            /* possibly an extension, keep the node for later processing, so skipping lyxml_free() */
            continue;
        }

        if (!strcmp(sub->name, "description")) {
            if (node->dsc) {
                LOGVAL(LYE_TOOMANY, LY_VLOG_NONE, NULL, sub->name, xmlnode->name);
                goto error;
            }

            if (lyp_yin_parse_subnode_ext(module, stmt, stmt_type, sub, LYEXT_SUBSTMT_DESCRIPTION, 0, unres)) {
                goto error;
            }

            node->dsc = read_yin_subnode(ctx, sub, "text");
            if (!node->dsc) {
                goto error;
            }
        } else if (!strcmp(sub->name, "reference")) {
            if (node->ref) {
                LOGVAL(LYE_TOOMANY, LY_VLOG_NONE, NULL, sub->name, xmlnode->name);
                goto error;
            }

            if (lyp_yin_parse_subnode_ext(module, stmt, stmt_type, sub, LYEXT_SUBSTMT_REFERENCE, 0, unres)) {
                goto error;
            }

            node->ref = read_yin_subnode(ctx, sub, "text");
            if (!node->ref) {
                goto error;
            }
        } else if (!strcmp(sub->name, "status")) {
            if (node->flags & LYS_STATUS_MASK) {
                LOGVAL(LYE_TOOMANY, LY_VLOG_NONE, NULL, sub->name, xmlnode->name);
                goto error;
            }
            GETVAL(value, sub, "value");
            if (!strcmp(value, "current")) {
                node->flags |= LYS_STATUS_CURR;
            } else if (!strcmp(value, "deprecated")) {
                node->flags |= LYS_STATUS_DEPRC;
            } else if (!strcmp(value, "obsolete")) {
                node->flags |= LYS_STATUS_OBSLT;
            } else {
                LOGVAL(LYE_INARG, LY_VLOG_NONE, NULL, value, sub->name);
                goto error;
            }

            if (lyp_yin_parse_subnode_ext(module, stmt, stmt_type, sub, LYEXT_SUBSTMT_STATUS, 0, unres)) {
                goto error;
            }
        } else if ((opt & (OPT_CFG_PARSE | OPT_CFG_IGNORE)) && !strcmp(sub->name, "config")) {
            if (opt & OPT_CFG_PARSE) {
                if (node->flags & LYS_CONFIG_MASK) {
                    LOGVAL(LYE_TOOMANY, LY_VLOG_NONE, NULL, sub->name, xmlnode->name);
                    goto error;
                }
                GETVAL(value, sub, "value");
                if (!strcmp(value, "false")) {
                    node->flags |= LYS_CONFIG_R;
                } else if (!strcmp(value, "true")) {
                    node->flags |= LYS_CONFIG_W;
                } else {
                    LOGVAL(LYE_INARG, LY_VLOG_NONE, NULL, value, sub->name);
                    goto error;
                }
                node->flags |= LYS_CONFIG_SET;

                if (lyp_yin_parse_subnode_ext(module, stmt, stmt_type, sub, LYEXT_SUBSTMT_CONFIG, 0, unres)) {
                    goto error;
                }
            }
        } else {
            /* skip the lyxml_free */
            continue;
        }
        lyxml_free(ctx, sub);
    }

    if ((opt & OPT_CFG_INHERIT) && !(node->flags & LYS_CONFIG_MASK)) {
        /* get config flag from parent */
        if (parent) {
            node->flags |= parent->flags & LYS_CONFIG_MASK;
        } else if (!parent) {
            /* default config is true */
            node->flags |= LYS_CONFIG_W;
        }
    }

    return EXIT_SUCCESS;

error:

    return EXIT_FAILURE;
}

/* logs directly */
static struct lys_when *
read_yin_when(struct lys_module *module, struct lyxml_elem *yin, struct unres_schema *unres)
{
    struct lys_when *retval = NULL;
    struct lyxml_elem *child, *next;
    const char *value;

    retval = calloc(1, sizeof *retval);
    LY_CHECK_ERR_RETURN(!retval, LOGMEM, NULL);

    GETVAL(value, yin, "condition");
    retval->cond = transform_schema2json(module, value);
    if (!retval->cond) {
        goto error;
    }

    LY_TREE_FOR_SAFE(yin->child, next, child) {
        if (!child->ns) {
            /* garbage */
            continue;
        } else if (strcmp(child->ns->value, LY_NSYIN)) {
            /* extensions */
            if (lyp_yin_parse_subnode_ext(module, retval, LYEXT_PAR_WHEN, child, LYEXT_SUBSTMT_SELF, 0, unres)) {
                goto error;
            }
        } else if (!strcmp(child->name, "description")) {
            if (retval->dsc) {
                LOGVAL(LYE_TOOMANY, LY_VLOG_NONE, NULL, child->name, yin->name);
                goto error;
            }

            if (lyp_yin_parse_subnode_ext(module, retval, LYEXT_PAR_WHEN, child, LYEXT_SUBSTMT_DESCRIPTION, 0, unres)) {
                goto error;
            }

            retval->dsc = read_yin_subnode(module->ctx, child, "text");
            if (!retval->dsc) {
                goto error;
            }
        } else if (!strcmp(child->name, "reference")) {
            if (retval->ref) {
                LOGVAL(LYE_TOOMANY, LY_VLOG_NONE, NULL, child->name, yin->name);
                goto error;
            }

            if (lyp_yin_parse_subnode_ext(module, retval, LYEXT_PAR_WHEN, child, LYEXT_SUBSTMT_REFERENCE, 0, unres)) {
                goto error;
            }

            retval->ref = read_yin_subnode(module->ctx, child, "text");
            if (!retval->ref) {
                goto error;
            }
        } else {
            LOGVAL(LYE_INSTMT, LY_VLOG_NONE, NULL, child->name);
            goto error;
        }
    }

    return retval;

error:

    lys_when_free(module->ctx, retval, NULL);
    return NULL;
}

/* logs directly */
static struct lys_node *
read_yin_case(struct lys_module *module, struct lys_node *parent, struct lyxml_elem *yin, int options,
              struct unres_schema *unres)
{
    struct lyxml_elem *sub, *next, root;
    struct lys_node_case *cs;
    struct lys_node *retval, *node = NULL;
    int c_ftrs = 0, c_ext = 0, ret;
    void *reallocated;

    /* init */
    memset(&root, 0, sizeof root);

    cs = calloc(1, sizeof *cs);
    LY_CHECK_ERR_RETURN(!cs, LOGMEM, NULL);
    cs->nodetype = LYS_CASE;
    cs->prev = (struct lys_node *)cs;
    retval = (struct lys_node *)cs;

    if (read_yin_common(module, parent, retval, LYEXT_PAR_NODE, yin,
            OPT_IDENT | OPT_MODULE | (!(options & LYS_PARSE_OPT_CFG_MASK) ? OPT_CFG_INHERIT : 0), unres)) {
        goto error;
    }

    LOGDBG(LY_LDGYIN, "parsing %s statement \"%s\"", yin->name, retval->name);

    /* insert the node into the schema tree */
    if (lys_node_addchild(parent, lys_main_module(module), retval)) {
        goto error;
    }

    /* process choice's specific children */
    LY_TREE_FOR_SAFE(yin->child, next, sub) {
        if (strcmp(sub->ns->value, LY_NSYIN)) {
            /* extension */
            c_ext++;
        } else if (!strcmp(sub->name, "container") ||
                !strcmp(sub->name, "leaf-list") ||
                !strcmp(sub->name, "leaf") ||
                !strcmp(sub->name, "list") ||
                !strcmp(sub->name, "uses") ||
                !strcmp(sub->name, "choice") ||
                !strcmp(sub->name, "anyxml") ||
                !strcmp(sub->name, "anydata")) {

            lyxml_unlink_elem(module->ctx, sub, 2);
            lyxml_add_child(module->ctx, &root, sub);
        } else if (!strcmp(sub->name, "if-feature")) {
            c_ftrs++;
        } else if (!strcmp(sub->name, "when")) {
            if (cs->when) {
                LOGVAL(LYE_TOOMANY, LY_VLOG_LYS, retval, sub->name, yin->name);
                goto error;
            }

            cs->when = read_yin_when(module, sub, unres);
            if (!cs->when) {
                goto error;
            }

            lyxml_free(module->ctx, sub);
        } else {
            LOGVAL(LYE_INSTMT, LY_VLOG_LYS, retval, sub->name);
            goto error;
        }
    }

    if (c_ftrs) {
        cs->iffeature = calloc(c_ftrs, sizeof *cs->iffeature);
        LY_CHECK_ERR_GOTO(!cs->iffeature, LOGMEM, error);
    }
    if (c_ext) {
        /* some extensions may be already present from the substatements */
        reallocated = realloc(retval->ext, (c_ext + retval->ext_size) * sizeof *retval->ext);
        LY_CHECK_ERR_GOTO(!reallocated, LOGMEM, error);
        retval->ext = reallocated;

        /* init memory */
        memset(&retval->ext[retval->ext_size], 0, c_ext * sizeof *retval->ext);
    }

    LY_TREE_FOR_SAFE(yin->child, next, sub) {
        if (strcmp(sub->ns->value, LY_NSYIN)) {
            /* extension */
            ret = lyp_yin_fill_ext(retval, LYEXT_PAR_NODE, 0, 0, module, sub, &retval->ext, retval->ext_size, unres);
            retval->ext_size++;
            if (ret) {
                goto error;
            }
        } else {
            /* if-feature */
            ret = fill_yin_iffeature(retval, 0, sub, &cs->iffeature[cs->iffeature_size], unres);
            cs->iffeature_size++;
            if (ret) {
                goto error;
            }
        }
    }

    /* last part - process data nodes */
    LY_TREE_FOR_SAFE(root.child, next, sub) {
        if (!strcmp(sub->name, "container")) {
            node = read_yin_container(module, retval, sub, options, unres);
        } else if (!strcmp(sub->name, "leaf-list")) {
            node = read_yin_leaflist(module, retval, sub, options, unres);
        } else if (!strcmp(sub->name, "leaf")) {
            node = read_yin_leaf(module, retval, sub, options, unres);
        } else if (!strcmp(sub->name, "list")) {
            node = read_yin_list(module, retval, sub, options, unres);
        } else if (!strcmp(sub->name, "choice")) {
            node = read_yin_choice(module, retval, sub, options, unres);
        } else if (!strcmp(sub->name, "uses")) {
            node = read_yin_uses(module, retval, sub, options, unres);
        } else if (!strcmp(sub->name, "anyxml")) {
            node = read_yin_anydata(module, retval, sub, LYS_ANYXML, options, unres);
        } else if (!strcmp(sub->name, "anydata")) {
            node = read_yin_anydata(module, retval, sub, LYS_ANYDATA, options, unres);
        }
        if (!node) {
            goto error;
        }

        lyxml_free(module->ctx, sub);
    }

    /* check XPath dependencies */
    if (cs->when) {
        if (options & LYS_PARSE_OPT_INGRP) {
            if (lyxp_node_check_syntax(retval)) {
                goto error;
            }
        } else {
            if (unres_schema_add_node(module, unres, retval, UNRES_XPATH, NULL) == -1) {
                goto error;
            }
        }
    }

    return retval;

error:

    while (root.child) {
        lyxml_free(module->ctx, root.child);
    }
    lys_node_free(retval, NULL, 0);

    return NULL;
}

/* logs directly */
static struct lys_node *
read_yin_choice(struct lys_module *module, struct lys_node *parent, struct lyxml_elem *yin, int options,
                struct unres_schema *unres)
{
    struct lyxml_elem *sub, *next, *dflt = NULL;
    struct ly_ctx *const ctx = module->ctx;
    struct lys_node *retval, *node = NULL;
    struct lys_node_choice *choice;
    const char *value;
    int f_mand = 0, c_ftrs = 0, c_ext = 0, ret;
    void *reallocated;

    choice = calloc(1, sizeof *choice);
    LY_CHECK_ERR_RETURN(!choice, LOGMEM, NULL);

    choice->nodetype = LYS_CHOICE;
    choice->prev = (struct lys_node *)choice;
    retval = (struct lys_node *)choice;

    if (read_yin_common(module, parent, retval, LYEXT_PAR_NODE, yin,
            OPT_IDENT | OPT_MODULE | ((options & LYS_PARSE_OPT_CFG_IGNORE) ? OPT_CFG_IGNORE :
                (options & LYS_PARSE_OPT_CFG_NOINHERIT) ? OPT_CFG_PARSE : OPT_CFG_PARSE | OPT_CFG_INHERIT),
            unres)) {
        goto error;
    }

    LOGDBG(LY_LDGYIN, "parsing %s statement \"%s\"", yin->name, retval->name);

    /* insert the node into the schema tree */
    if (lys_node_addchild(parent, lys_main_module(module), retval)) {
        goto error;
    }

    /* process choice's specific children */
    LY_TREE_FOR_SAFE(yin->child, next, sub) {
        if (strcmp(sub->ns->value, LY_NSYIN)) {
            /* extension */
            c_ext++;
            /* keep it for later processing, skip lyxml_free() */
            continue;
        } else if (!strcmp(sub->name, "container")) {
            if (!(node = read_yin_container(module, retval, sub, options, unres))) {
                goto error;
            }
        } else if (!strcmp(sub->name, "leaf-list")) {
            if (!(node = read_yin_leaflist(module, retval, sub, options, unres))) {
                goto error;
            }
        } else if (!strcmp(sub->name, "leaf")) {
            if (!(node = read_yin_leaf(module, retval, sub, options, unres))) {
                goto error;
            }
        } else if (!strcmp(sub->name, "list")) {
            if (!(node = read_yin_list(module, retval, sub, options, unres))) {
                goto error;
            }
        } else if (!strcmp(sub->name, "case")) {
            if (!(node = read_yin_case(module, retval, sub, options, unres))) {
                goto error;
            }
        } else if (!strcmp(sub->name, "anyxml")) {
            if (!(node = read_yin_anydata(module, retval, sub, LYS_ANYXML, options, unres))) {
                goto error;
            }
        } else if (!strcmp(sub->name, "anydata")) {
            if (!(node = read_yin_anydata(module, retval, sub, LYS_ANYDATA, options, unres))) {
                goto error;
            }
        } else if (!strcmp(sub->name, "default")) {
            if (dflt) {
                LOGVAL(LYE_TOOMANY, LY_VLOG_LYS, retval, sub->name, yin->name);
                goto error;
            }

            if (lyp_yin_parse_subnode_ext(module, retval, LYEXT_PAR_NODE, sub, LYEXT_SUBSTMT_DEFAULT, 0, unres)) {
                goto error;
            }

            dflt = sub;
            lyxml_unlink_elem(ctx, dflt, 0);
            continue;
            /* skip lyxml_free() at the end of the loop, the sub node is processed later as dflt */

        } else if (!strcmp(sub->name, "mandatory")) {
            if (f_mand) {
                LOGVAL(LYE_TOOMANY, LY_VLOG_LYS, retval, sub->name, yin->name);
                goto error;
            }
            /* just checking the flags in leaf is not sufficient, we would allow
             * multiple mandatory statements with the "false" value
             */
            f_mand = 1;

            GETVAL(value, sub, "value");
            if (!strcmp(value, "true")) {
                choice->flags |= LYS_MAND_TRUE;
            } else if (!strcmp(value, "false")) {
                choice->flags |= LYS_MAND_FALSE;
            } else {
                LOGVAL(LYE_INARG, LY_VLOG_LYS, retval, value, sub->name);
                goto error;
            }                   /* else false is the default value, so we can ignore it */

            if (lyp_yin_parse_subnode_ext(module, retval, LYEXT_PAR_NODE, sub, LYEXT_SUBSTMT_MANDATORY, 0, unres)) {
                goto error;
            }
        } else if (!strcmp(sub->name, "when")) {
            if (choice->when) {
                LOGVAL(LYE_TOOMANY, LY_VLOG_LYS, retval, sub->name, yin->name);
                goto error;
            }

            choice->when = read_yin_when(module, sub, unres);
            if (!choice->when) {
                goto error;
            }
        } else if (!strcmp(sub->name, "if-feature")) {
            c_ftrs++;

            /* skip lyxml_free() at the end of the loop, the sub node is processed later */
            continue;
        } else if (module->version >= 2 && !strcmp(sub->name, "choice")) {
            if (!(node = read_yin_choice(module, retval, sub, options, unres))) {
                goto error;
            }
        } else {
            LOGVAL(LYE_INSTMT, LY_VLOG_LYS, retval, sub->name);
            goto error;
        }

        node = NULL;
        lyxml_free(ctx, sub);
    }

    if (c_ftrs) {
        choice->iffeature = calloc(c_ftrs, sizeof *choice->iffeature);
        LY_CHECK_ERR_GOTO(!choice->iffeature, LOGMEM, error);
    }
    if (c_ext) {
        /* some extensions may be already present from the substatements */
        reallocated = realloc(retval->ext, (c_ext + retval->ext_size) * sizeof *retval->ext);
        LY_CHECK_ERR_GOTO(!reallocated, LOGMEM, error);
        retval->ext = reallocated;

        /* init memory */
        memset(&retval->ext[retval->ext_size], 0, c_ext * sizeof *retval->ext);
    }

    LY_TREE_FOR_SAFE(yin->child, next, sub) {
        if (strcmp(sub->ns->value, LY_NSYIN)) {
            /* extension */
            ret = lyp_yin_fill_ext(retval, LYEXT_PAR_NODE, 0, 0, module, sub, &retval->ext, retval->ext_size, unres);
            retval->ext_size++;
            if (ret) {
                goto error;
            }
        } else {
            ret = fill_yin_iffeature(retval, 0, sub, &choice->iffeature[choice->iffeature_size], unres);
            choice->iffeature_size++;
            if (ret) {
                goto error;
            }
        }
    }

    /* check - default is prohibited in combination with mandatory */
    if (dflt && (choice->flags & LYS_MAND_TRUE)) {
        LOGVAL(LYE_INCHILDSTMT, LY_VLOG_LYS, retval, "default", "choice");
        LOGVAL(LYE_SPEC, LY_VLOG_PREV, NULL, "The \"default\" statement is forbidden on choices with \"mandatory\".");
        goto error;
    }

    /* link default with the case */
    if (dflt) {
        GETVAL(value, dflt, "value");
        if (unres_schema_add_str(module, unres, choice, UNRES_CHOICE_DFLT, value) == -1) {
            goto error;
        }
        lyxml_free(ctx, dflt);
    }

    /* check XPath dependencies */
    if (choice->when) {
        if (options & LYS_PARSE_OPT_INGRP) {
            if (lyxp_node_check_syntax(retval)) {
                goto error;
            }
        } else {
            if (unres_schema_add_node(module, unres, retval, UNRES_XPATH, NULL) == -1) {
                goto error;
            }
        }
    }

    return retval;

error:

    lyxml_free(ctx, dflt);
    lys_node_free(retval, NULL, 0);

    return NULL;
}

/* logs directly */
static struct lys_node *
read_yin_anydata(struct lys_module *module, struct lys_node *parent, struct lyxml_elem *yin, LYS_NODE type,
                 int options, struct unres_schema *unres)
{
    struct lys_node *retval;
    struct lys_node_anydata *anyxml;
    struct lyxml_elem *sub, *next;
    const char *value;
    int r;
    int f_mand = 0;
    int c_must = 0, c_ftrs = 0, c_ext = 0;
    void *reallocated;

    anyxml = calloc(1, sizeof *anyxml);
    LY_CHECK_ERR_RETURN(!anyxml, LOGMEM, NULL);

    anyxml->nodetype = type;
    anyxml->prev = (struct lys_node *)anyxml;
    retval = (struct lys_node *)anyxml;

    if (read_yin_common(module, parent, retval, LYEXT_PAR_NODE, yin,
            OPT_IDENT | OPT_MODULE | ((options & LYS_PARSE_OPT_CFG_IGNORE) ? OPT_CFG_IGNORE :
                (options & LYS_PARSE_OPT_CFG_NOINHERIT) ? OPT_CFG_PARSE : OPT_CFG_PARSE | OPT_CFG_INHERIT),
            unres)) {
        goto error;
    }

    LOGDBG(LY_LDGYIN, "parsing %s statement \"%s\"", yin->name, retval->name);

    /* insert the node into the schema tree */
    if (lys_node_addchild(parent, lys_main_module(module), retval)) {
        goto error;
    }

    LY_TREE_FOR_SAFE(yin->child, next, sub) {
        if (strcmp(sub->ns->value, LY_NSYIN)) {
            /* extension */
            c_ext++;
        } else if (!strcmp(sub->name, "mandatory")) {
            if (f_mand) {
                LOGVAL(LYE_TOOMANY, LY_VLOG_LYS, retval, sub->name, yin->name);
                goto error;
            }
            /* just checking the flags in leaf is not sufficient, we would allow
             * multiple mandatory statements with the "false" value
             */
            f_mand = 1;

            GETVAL(value, sub, "value");
            if (!strcmp(value, "true")) {
                anyxml->flags |= LYS_MAND_TRUE;
            } else if (!strcmp(value, "false")) {
                anyxml->flags |= LYS_MAND_FALSE;
            } else {
                LOGVAL(LYE_INARG, LY_VLOG_LYS, retval, value, sub->name);
                goto error;
            }
            /* else false is the default value, so we can ignore it */

            if (lyp_yin_parse_subnode_ext(module, retval, LYEXT_PAR_NODE, sub, LYEXT_SUBSTMT_MANDATORY, 0, unres)) {
                goto error;
            }
            lyxml_free(module->ctx, sub);
        } else if (!strcmp(sub->name, "when")) {
            if (anyxml->when) {
                LOGVAL(LYE_TOOMANY, LY_VLOG_LYS, retval, sub->name, yin->name);
                goto error;
            }

            anyxml->when = read_yin_when(module, sub, unres);
            if (!anyxml->when) {
                lyxml_free(module->ctx, sub);
                goto error;
            }
            lyxml_free(module->ctx, sub);
        } else if (!strcmp(sub->name, "must")) {
            c_must++;
        } else if (!strcmp(sub->name, "if-feature")) {
            c_ftrs++;

        } else {
            LOGVAL(LYE_INSTMT, LY_VLOG_LYS, retval, sub->name);
            goto error;
        }
    }

    /* middle part - process nodes with cardinality of 0..n */
    if (c_must) {
        anyxml->must = calloc(c_must, sizeof *anyxml->must);
        LY_CHECK_ERR_GOTO(!anyxml->must, LOGMEM, error);
    }
    if (c_ftrs) {
        anyxml->iffeature = calloc(c_ftrs, sizeof *anyxml->iffeature);
        LY_CHECK_ERR_GOTO(!anyxml->iffeature, LOGMEM, error);
    }
    if (c_ext) {
        /* some extensions may be already present from the substatements */
        reallocated = realloc(retval->ext, (c_ext + retval->ext_size) * sizeof *retval->ext);
        LY_CHECK_ERR_GOTO(!reallocated, LOGMEM, error);
        retval->ext = reallocated;

        /* init memory */
        memset(&retval->ext[retval->ext_size], 0, c_ext * sizeof *retval->ext);
    }

    LY_TREE_FOR_SAFE(yin->child, next, sub) {
        if (strcmp(sub->ns->value, LY_NSYIN)) {
            /* extension */
            r = lyp_yin_fill_ext(retval, LYEXT_PAR_NODE, 0, 0, module, sub, &retval->ext, retval->ext_size, unres);
            retval->ext_size++;
            if (r) {
                goto error;
            }
        } else if (!strcmp(sub->name, "must")) {
            r = fill_yin_must(module, sub, &anyxml->must[anyxml->must_size], unres);
            anyxml->must_size++;
            if (r) {
                goto error;
            }
        } else if (!strcmp(sub->name, "if-feature")) {
            r = fill_yin_iffeature(retval, 0, sub, &anyxml->iffeature[anyxml->iffeature_size], unres);
            anyxml->iffeature_size++;
            if (r) {
                goto error;
            }
        }
    }

    /* check XPath dependencies */
    if (anyxml->when || anyxml->must) {
        if (options & LYS_PARSE_OPT_INGRP) {
            if (lyxp_node_check_syntax(retval)) {
                goto error;
            }
        } else {
            if (unres_schema_add_node(module, unres, retval, UNRES_XPATH, NULL) == -1) {
                goto error;
            }
        }
    }

    return retval;

error:

    lys_node_free(retval, NULL, 0);

    return NULL;
}

/* logs directly */
static struct lys_node *
read_yin_leaf(struct lys_module *module, struct lys_node *parent, struct lyxml_elem *yin, int options,
              struct unres_schema *unres)
{
    struct lys_node *retval;
    struct lys_node_leaf *leaf;
    struct lyxml_elem *sub, *next;
    const char *value;
    int r, has_type = 0;
    int c_must = 0, c_ftrs = 0, f_mand = 0, c_ext = 0;
    void *reallocated;

    leaf = calloc(1, sizeof *leaf);
    LY_CHECK_ERR_RETURN(!leaf, LOGMEM, NULL);

    leaf->nodetype = LYS_LEAF;
    leaf->prev = (struct lys_node *)leaf;
    retval = (struct lys_node *)leaf;

    if (read_yin_common(module, parent, retval, LYEXT_PAR_NODE, yin,
            OPT_IDENT | OPT_MODULE | ((options & LYS_PARSE_OPT_CFG_IGNORE) ? OPT_CFG_IGNORE :
                (options & LYS_PARSE_OPT_CFG_NOINHERIT) ? OPT_CFG_PARSE : OPT_CFG_PARSE | OPT_CFG_INHERIT),
            unres)) {
        goto error;
    }

    LOGDBG(LY_LDGYIN, "parsing %s statement \"%s\"", yin->name, retval->name);

    /* insert the node into the schema tree */
    if (lys_node_addchild(parent, lys_main_module(module), retval)) {
        goto error;
    }

    LY_TREE_FOR_SAFE(yin->child, next, sub) {
        if (strcmp(sub->ns->value, LY_NSYIN)) {
            /* extension */
            c_ext++;
            continue;
        } else if (!strcmp(sub->name, "type")) {
            if (has_type) {
                LOGVAL(LYE_TOOMANY, LY_VLOG_LYS, retval, sub->name, yin->name);
                goto error;
            }
            /* HACK for unres */
            leaf->type.der = (struct lys_tpdf *)sub;
            leaf->type.parent = (struct lys_tpdf *)leaf;
            /* postpone type resolution when if-feature parsing is done since we need
             * if-feature for check_leafref_features() */
            has_type = 1;
        } else if (!strcmp(sub->name, "default")) {
            if (leaf->dflt) {
                LOGVAL(LYE_TOOMANY, LY_VLOG_LYS, retval, sub->name, yin->name);
                goto error;
            }
            GETVAL(value, sub, "value");
            leaf->dflt = lydict_insert(module->ctx, value, strlen(value));

            if (lyp_yin_parse_subnode_ext(module, retval, LYEXT_PAR_NODE, sub, LYEXT_SUBSTMT_DEFAULT, 0, unres)) {
                goto error;
            }
        } else if (!strcmp(sub->name, "units")) {
            if (leaf->units) {
                LOGVAL(LYE_TOOMANY, LY_VLOG_LYS, retval, sub->name, yin->name);
                goto error;
            }
            GETVAL(value, sub, "name");
            leaf->units = lydict_insert(module->ctx, value, strlen(value));

            if (lyp_yin_parse_subnode_ext(module, retval, LYEXT_PAR_NODE, sub, LYEXT_SUBSTMT_UNITS, 0, unres)) {
                goto error;
            }
        } else if (!strcmp(sub->name, "mandatory")) {
            if (f_mand) {
                LOGVAL(LYE_TOOMANY, LY_VLOG_LYS, retval, sub->name, yin->name);
                goto error;
            }
            /* just checking the flags in leaf is not sufficient, we would allow
             * multiple mandatory statements with the "false" value
             */
            f_mand = 1;

            GETVAL(value, sub, "value");
            if (!strcmp(value, "true")) {
                leaf->flags |= LYS_MAND_TRUE;
            } else if (!strcmp(value, "false")) {
                leaf->flags |= LYS_MAND_FALSE;
            } else {
                LOGVAL(LYE_INARG, LY_VLOG_LYS, retval, value, sub->name);
                goto error;
            }                   /* else false is the default value, so we can ignore it */

            if (lyp_yin_parse_subnode_ext(module, retval, LYEXT_PAR_NODE, sub, LYEXT_SUBSTMT_MANDATORY, 0, unres)) {
                goto error;
            }
        } else if (!strcmp(sub->name, "when")) {
            if (leaf->when) {
                LOGVAL(LYE_TOOMANY, LY_VLOG_LYS, retval, sub->name, yin->name);
                goto error;
            }

            leaf->when = read_yin_when(module, sub, unres);
            if (!leaf->when) {
                goto error;
            }

        } else if (!strcmp(sub->name, "must")) {
            c_must++;
            continue;
        } else if (!strcmp(sub->name, "if-feature")) {
            c_ftrs++;
            continue;

        } else {
            LOGVAL(LYE_INSTMT, LY_VLOG_LYS, retval, sub->name);
            goto error;
        }

        /* do not free sub, it could have been unlinked and stored in unres */
    }

    /* check mandatory parameters */
    if (!has_type) {
        LOGVAL(LYE_MISSCHILDSTMT, LY_VLOG_LYS, retval, "type", yin->name);
        goto error;
    }
    if (leaf->dflt && (leaf->flags & LYS_MAND_TRUE)) {
        LOGVAL(LYE_INCHILDSTMT, LY_VLOG_LYS, retval, "mandatory", "leaf");
        LOGVAL(LYE_SPEC, LY_VLOG_PREV, NULL,
               "The \"mandatory\" statement is forbidden on leaf with the \"default\" statement.");
        goto error;
    }

    /* middle part - process nodes with cardinality of 0..n */
    if (c_must) {
        leaf->must = calloc(c_must, sizeof *leaf->must);
        LY_CHECK_ERR_GOTO(!leaf->must, LOGMEM, error);
    }
    if (c_ftrs) {
        leaf->iffeature = calloc(c_ftrs, sizeof *leaf->iffeature);
        LY_CHECK_ERR_GOTO(!leaf->iffeature, LOGMEM, error);
    }
    if (c_ext) {
        /* some extensions may be already present from the substatements */
        reallocated = realloc(retval->ext, (c_ext + retval->ext_size) * sizeof *retval->ext);
        LY_CHECK_ERR_GOTO(!reallocated, LOGMEM, error);
        retval->ext = reallocated;

        /* init memory */
        memset(&retval->ext[retval->ext_size], 0, c_ext * sizeof *retval->ext);
    }

    LY_TREE_FOR_SAFE(yin->child, next, sub) {
        if (strcmp(sub->ns->value, LY_NSYIN)) {
            /* extension */
            r = lyp_yin_fill_ext(retval, LYEXT_PAR_NODE, 0, 0, module, sub, &retval->ext, retval->ext_size, unres);
            retval->ext_size++;
            if (r) {
                goto error;
            }
        } else if (!strcmp(sub->name, "must")) {
            r = fill_yin_must(module, sub, &leaf->must[leaf->must_size], unres);
            leaf->must_size++;
            if (r) {
                goto error;
            }
        } else if (!strcmp(sub->name, "if-feature")) {
            r = fill_yin_iffeature(retval, 0, sub, &leaf->iffeature[leaf->iffeature_size], unres);
            leaf->iffeature_size++;
            if (r) {
                goto error;
            }
        }
    }

    /* finalize type parsing */
    if (unres_schema_add_node(module, unres, &leaf->type, UNRES_TYPE_DER, retval) == -1) {
        leaf->type.der = NULL;
        goto error;
    }

    /* check default value (if not defined, there still could be some restrictions
     * that need to be checked against a default value from a derived type) */
    if (!(options & LYS_PARSE_OPT_INGRP) &&
            (unres_schema_add_node(module, unres, &leaf->type, UNRES_TYPE_DFLT,
                                   (struct lys_node *)(&leaf->dflt)) == -1)) {
        goto error;
    }

    /* check XPath dependencies */
    if (leaf->when || leaf->must) {
        if (options & LYS_PARSE_OPT_INGRP) {
            if (lyxp_node_check_syntax(retval)) {
                goto error;
            }
        } else {
            if (unres_schema_add_node(module, unres, retval, UNRES_XPATH, NULL) == -1) {
                goto error;
            }
        }
    }

    return retval;

error:

    lys_node_free(retval, NULL, 0);

    return NULL;
}

/* logs directly */
static struct lys_node *
read_yin_leaflist(struct lys_module *module, struct lys_node *parent, struct lyxml_elem *yin, int options,
                  struct unres_schema *unres)
{
    struct lys_node *retval;
    struct lys_node_leaflist *llist;
    struct lyxml_elem *sub, *next;
    const char *value;
    char *endptr;
    unsigned long val;
    int r, has_type = 0;
    int c_must = 0, c_ftrs = 0, c_dflt = 0, c_ext = 0;
    int f_ordr = 0, f_min = 0, f_max = 0;
    void *reallocated;

    llist = calloc(1, sizeof *llist);
    LY_CHECK_ERR_RETURN(!llist, LOGMEM, NULL);

    llist->nodetype = LYS_LEAFLIST;
    llist->prev = (struct lys_node *)llist;
    retval = (struct lys_node *)llist;

    if (read_yin_common(module, parent, retval, LYEXT_PAR_NODE, yin,
            OPT_IDENT | OPT_MODULE | ((options & LYS_PARSE_OPT_CFG_IGNORE) ? OPT_CFG_IGNORE :
                (options & LYS_PARSE_OPT_CFG_NOINHERIT) ? OPT_CFG_PARSE : OPT_CFG_PARSE | OPT_CFG_INHERIT),
            unres)) {
        goto error;
    }

    LOGDBG(LY_LDGYIN, "parsing %s statement \"%s\"", yin->name, retval->name);

    /* insert the node into the schema tree */
    if (lys_node_addchild(parent, lys_main_module(module), retval)) {
        goto error;
    }

    LY_TREE_FOR_SAFE(yin->child, next, sub) {
        if (strcmp(sub->ns->value, LY_NSYIN)) {
            /* extension */
            c_ext++;
            continue;
        } else if (!strcmp(sub->name, "type")) {
            if (has_type) {
                LOGVAL(LYE_TOOMANY, LY_VLOG_LYS, retval, sub->name, yin->name);
                goto error;
            }
            /* HACK for unres */
            llist->type.der = (struct lys_tpdf *)sub;
            llist->type.parent = (struct lys_tpdf *)llist;
            /* postpone type resolution when if-feature parsing is done since we need
             * if-feature for check_leafref_features() */
            has_type = 1;
        } else if (!strcmp(sub->name, "units")) {
            if (llist->units) {
                LOGVAL(LYE_TOOMANY, LY_VLOG_LYS, retval, sub->name, yin->name);
                goto error;
            }
            GETVAL(value, sub, "name");
            llist->units = lydict_insert(module->ctx, value, strlen(value));

            if (lyp_yin_parse_subnode_ext(module, retval, LYEXT_PAR_NODE, sub, LYEXT_SUBSTMT_UNITS, 0, unres)) {
                goto error;
            }
        } else if (!strcmp(sub->name, "ordered-by")) {
            if (f_ordr) {
                LOGVAL(LYE_TOOMANY, LY_VLOG_LYS, retval, sub->name, yin->name);
                goto error;
            }
            /* just checking the flags in llist is not sufficient, we would
             * allow multiple ordered-by statements with the "system" value
             */
            f_ordr = 1;

            if (llist->flags & LYS_CONFIG_R) {
                /* RFC 6020, 7.7.5 - ignore ordering when the list represents
                 * state data
                 */
                lyxml_free(module->ctx, sub);
                continue;
            }

            GETVAL(value, sub, "value");
            if (!strcmp(value, "user")) {
                llist->flags |= LYS_USERORDERED;
            } else if (strcmp(value, "system")) {
                LOGVAL(LYE_INARG, LY_VLOG_LYS, retval, value, sub->name);
                goto error;
            } /* else system is the default value, so we can ignore it */

            if (lyp_yin_parse_subnode_ext(module, retval, LYEXT_PAR_NODE, sub, LYEXT_SUBSTMT_ORDEREDBY, 0, unres)) {
                goto error;
            }
        } else if (!strcmp(sub->name, "must")) {
            c_must++;
            continue;
        } else if (!strcmp(sub->name, "if-feature")) {
            c_ftrs++;
            continue;
        } else if ((module->version >= 2) && !strcmp(sub->name, "default")) {
            /* read the default's extension instances */
            if (lyp_yin_parse_subnode_ext(module, retval, LYEXT_PAR_NODE, sub, LYEXT_SUBSTMT_DEFAULT, c_dflt, unres)) {
                goto error;
            }

            c_dflt++;
            continue;

        } else if (!strcmp(sub->name, "min-elements")) {
            if (f_min) {
                LOGVAL(LYE_TOOMANY, LY_VLOG_LYS, retval, sub->name, yin->name);
                goto error;
            }
            f_min = 1;

            GETVAL(value, sub, "value");
            while (isspace(value[0])) {
                value++;
            }

            /* convert it to uint32_t */
            errno = 0;
            endptr = NULL;
            val = strtoul(value, &endptr, 10);
            if (*endptr || value[0] == '-' || errno || val > UINT32_MAX) {
                LOGVAL(LYE_INARG, LY_VLOG_LYS, retval, value, sub->name);
                goto error;
            }
            llist->min = (uint32_t) val;
            if (llist->max && (llist->min > llist->max)) {
                LOGVAL(LYE_INARG, LY_VLOG_LYS, retval, value, sub->name);
                LOGVAL(LYE_SPEC, LY_VLOG_PREV, NULL, "\"min-elements\" is bigger than \"max-elements\".");
                goto error;
            }

            if (lyp_yin_parse_subnode_ext(module, retval, LYEXT_PAR_NODE, sub, LYEXT_SUBSTMT_MIN, 0, unres)) {
                goto error;
            }
        } else if (!strcmp(sub->name, "max-elements")) {
            if (f_max) {
                LOGVAL(LYE_TOOMANY, LY_VLOG_LYS, retval, sub->name, yin->name);
                goto error;
            }
            f_max = 1;

            GETVAL(value, sub, "value");
            while (isspace(value[0])) {
                value++;
            }

            if (!strcmp(value, "unbounded")) {
                llist->max = 0;
            } else {
                /* convert it to uint32_t */
                errno = 0;
                endptr = NULL;
                val = strtoul(value, &endptr, 10);
                if (*endptr || value[0] == '-' || errno || val == 0 || val > UINT32_MAX) {
                    LOGVAL(LYE_INARG, LY_VLOG_LYS, retval, value, sub->name);
                    goto error;
                }
                llist->max = (uint32_t) val;
                if (llist->min > llist->max) {
                    LOGVAL(LYE_INARG, LY_VLOG_LYS, retval, value, sub->name);
                    LOGVAL(LYE_SPEC, LY_VLOG_PREV, NULL, "\"max-elements\" is smaller than \"min-elements\".");
                    goto error;
                }
            }

            if (lyp_yin_parse_subnode_ext(module, retval, LYEXT_PAR_NODE, sub, LYEXT_SUBSTMT_MAX, 0, unres)) {
                goto error;
            }
        } else if (!strcmp(sub->name, "when")) {
            if (llist->when) {
                LOGVAL(LYE_TOOMANY, LY_VLOG_LYS, retval, sub->name, yin->name);
                goto error;
            }

            llist->when = read_yin_when(module, sub, unres);
            if (!llist->when) {
                goto error;
            }
        } else {
            LOGVAL(LYE_INSTMT, LY_VLOG_LYS, retval, sub->name);
            goto error;
        }

        /* do not free sub, it could have been unlinked and stored in unres */
    }

    /* check constraints */
    if (!has_type) {
        LOGVAL(LYE_MISSCHILDSTMT, LY_VLOG_LYS, retval, "type", yin->name);
        goto error;
    }

    /* middle part - process nodes with cardinality of 0..n */
    if (c_must) {
        llist->must = calloc(c_must, sizeof *llist->must);
        LY_CHECK_ERR_GOTO(!llist->must, LOGMEM, error);
    }
    if (c_ftrs) {
        llist->iffeature = calloc(c_ftrs, sizeof *llist->iffeature);
        LY_CHECK_ERR_GOTO(!llist->iffeature, LOGMEM, error);
    }
    if (c_dflt) {
        llist->dflt = calloc(c_dflt, sizeof *llist->dflt);
        LY_CHECK_ERR_GOTO(!llist->dflt, LOGMEM, error);
    }
    if (c_ext) {
        /* some extensions may be already present from the substatements */
        reallocated = realloc(retval->ext, (c_ext + retval->ext_size) * sizeof *retval->ext);
        LY_CHECK_ERR_GOTO(!reallocated, LOGMEM, error);
        retval->ext = reallocated;

        /* init memory */
        memset(&retval->ext[retval->ext_size], 0, c_ext * sizeof *retval->ext);
    }

    LY_TREE_FOR_SAFE(yin->child, next, sub) {
        if (strcmp(sub->ns->value, LY_NSYIN)) {
            /* extension */
            r = lyp_yin_fill_ext(retval, LYEXT_PAR_NODE, 0, 0, module, sub, &retval->ext, retval->ext_size, unres);
            retval->ext_size++;
            if (r) {
                goto error;
            }
        } else if (!strcmp(sub->name, "must")) {
            r = fill_yin_must(module, sub, &llist->must[llist->must_size], unres);
            llist->must_size++;
            if (r) {
                goto error;
            }
        } else if (!strcmp(sub->name, "if-feature")) {
            r = fill_yin_iffeature(retval, 0, sub, &llist->iffeature[llist->iffeature_size], unres);
            llist->iffeature_size++;
            if (r) {
                goto error;
            }
        } else if (!strcmp(sub->name, "default")) {
            GETVAL(value, sub, "value");

            /* check for duplicity in case of configuration data,
             * in case of status data duplicities are allowed */
            if (llist->flags & LYS_CONFIG_W) {
                for (r = 0; r < llist->dflt_size; r++) {
                    if (ly_strequal(llist->dflt[r], value, 1)) {
                        LOGVAL(LYE_INARG, LY_VLOG_LYS, retval, value, "default");
                        LOGVAL(LYE_SPEC, LY_VLOG_PREV, NULL, "Duplicated default value \"%s\".", value);
                        goto error;
                    }
                }
            }
            llist->dflt[llist->dflt_size++] = lydict_insert(module->ctx, value, strlen(value));
        }
    }

    /* finalize type parsing */
    if (unres_schema_add_node(module, unres, &llist->type, UNRES_TYPE_DER, retval) == -1) {
        llist->type.der = NULL;
        goto error;
    }

    if (llist->dflt_size && llist->min) {
        LOGVAL(LYE_INCHILDSTMT, LY_VLOG_LYS, retval, "min-elements", "leaf-list");
        LOGVAL(LYE_SPEC, LY_VLOG_PREV, NULL,
               "The \"min-elements\" statement with non-zero value is forbidden on leaf-lists with the \"default\" statement.");
        goto error;
    }

    /* check default value (if not defined, there still could be some restrictions
     * that need to be checked against a default value from a derived type) */
    for (r = 0; r < llist->dflt_size; r++) {
        if (!(options & LYS_PARSE_OPT_INGRP) &&
                (unres_schema_add_node(module, unres, &llist->type, UNRES_TYPE_DFLT,
                                       (struct lys_node *)(&llist->dflt[r])) == -1)) {
            goto error;
        }
    }

    /* check XPath dependencies */
    if (llist->when || llist->must) {
        if (options & LYS_PARSE_OPT_INGRP) {
            if (lyxp_node_check_syntax(retval)) {
                goto error;
            }
        } else {
            if (unres_schema_add_node(module, unres, retval, UNRES_XPATH, NULL) == -1) {
                goto error;
            }
        }
    }

    return retval;

error:

    lys_node_free(retval, NULL, 0);

    return NULL;
}

/* logs directly */
static struct lys_node *
read_yin_list(struct lys_module *module, struct lys_node *parent, struct lyxml_elem *yin, int options,
              struct unres_schema *unres)
{
    struct lys_node *retval, *node;
    struct lys_node_list *list;
    struct lyxml_elem *sub, *next, root, uniq;
    int r;
    int c_tpdf = 0, c_must = 0, c_uniq = 0, c_ftrs = 0, c_ext = 0;
    int f_ordr = 0, f_max = 0, f_min = 0;
    const char *value;
    char *auxs;
    unsigned long val;
    void *reallocated;

    /* init */
    memset(&root, 0, sizeof root);
    memset(&uniq, 0, sizeof uniq);

    list = calloc(1, sizeof *list);
    LY_CHECK_ERR_RETURN(!list, LOGMEM, NULL);

    list->nodetype = LYS_LIST;
    list->prev = (struct lys_node *)list;
    retval = (struct lys_node *)list;

    if (read_yin_common(module, parent, retval, LYEXT_PAR_NODE, yin,
            OPT_IDENT | OPT_MODULE | ((options & LYS_PARSE_OPT_CFG_IGNORE) ? OPT_CFG_IGNORE :
                (options & LYS_PARSE_OPT_CFG_NOINHERIT) ? OPT_CFG_PARSE : OPT_CFG_PARSE | OPT_CFG_INHERIT),
            unres)) {
        goto error;
    }

    LOGDBG(LY_LDGYIN, "parsing %s statement \"%s\"", yin->name, retval->name);

    /* insert the node into the schema tree */
    if (lys_node_addchild(parent, lys_main_module(module), retval)) {
        goto error;
    }

    /* process list's specific children */
    LY_TREE_FOR_SAFE(yin->child, next, sub) {
        if (strcmp(sub->ns->value, LY_NSYIN)) {
            /* extension */
            c_ext++;
            continue;

        /* data statements */
        } else if (!strcmp(sub->name, "container") ||
                !strcmp(sub->name, "leaf-list") ||
                !strcmp(sub->name, "leaf") ||
                !strcmp(sub->name, "list") ||
                !strcmp(sub->name, "choice") ||
                !strcmp(sub->name, "uses") ||
                !strcmp(sub->name, "grouping") ||
                !strcmp(sub->name, "anyxml") ||
                !strcmp(sub->name, "anydata") ||
                !strcmp(sub->name, "action") ||
                !strcmp(sub->name, "notification")) {
            lyxml_unlink_elem(module->ctx, sub, 2);
            lyxml_add_child(module->ctx, &root, sub);

            /* array counters */
        } else if (!strcmp(sub->name, "key")) {
            /* check cardinality 0..1 */
            if (list->keys_size) {
                LOGVAL(LYE_TOOMANY, LY_VLOG_LYS, retval, sub->name, list->name);
                goto error;
            }

            /* count the number of keys */
            GETVAL(value, sub, "value");
            list->keys_str = lydict_insert(module->ctx, value, 0);
            while ((value = strpbrk(value, " \t\n"))) {
                list->keys_size++;
                while (isspace(*value)) {
                    value++;
                }
            }
            list->keys_size++;
            list->keys = calloc(list->keys_size, sizeof *list->keys);
            LY_CHECK_ERR_GOTO(!list->keys, LOGMEM, error);

            if (lyp_yin_parse_subnode_ext(module, retval, LYEXT_PAR_NODE, sub, LYEXT_SUBSTMT_KEY, 0, unres)) {
                goto error;
            }
            lyxml_free(module->ctx, sub);
        } else if (!strcmp(sub->name, "unique")) {
            c_uniq++;
            lyxml_unlink_elem(module->ctx, sub, 2);
            lyxml_add_child(module->ctx, &uniq, sub);
        } else if (!strcmp(sub->name, "typedef")) {
            c_tpdf++;
        } else if (!strcmp(sub->name, "must")) {
            c_must++;
        } else if (!strcmp(sub->name, "if-feature")) {
            c_ftrs++;

            /* optional stetments */
        } else if (!strcmp(sub->name, "ordered-by")) {
            if (f_ordr) {
                LOGVAL(LYE_TOOMANY, LY_VLOG_LYS, retval, sub->name, yin->name);
                goto error;
            }
            /* just checking the flags in llist is not sufficient, we would
             * allow multiple ordered-by statements with the "system" value
             */
            f_ordr = 1;

            if (list->flags & LYS_CONFIG_R) {
                /* RFC 6020, 7.7.5 - ignore ordering when the list represents
                 * state data
                 */
                lyxml_free(module->ctx, sub);
                continue;
            }

            GETVAL(value, sub, "value");
            if (!strcmp(value, "user")) {
                list->flags |= LYS_USERORDERED;
            } else if (strcmp(value, "system")) {
                LOGVAL(LYE_INARG, LY_VLOG_LYS, retval, value, sub->name);
                goto error;
            } /* else system is the default value, so we can ignore it */

            if (lyp_yin_parse_subnode_ext(module, retval, LYEXT_PAR_NODE, sub, LYEXT_SUBSTMT_ORDEREDBY, 0, unres)) {
                goto error;
            }
            lyxml_free(module->ctx, sub);
        } else if (!strcmp(sub->name, "min-elements")) {
            if (f_min) {
                LOGVAL(LYE_TOOMANY, LY_VLOG_LYS, retval, sub->name, yin->name);
                goto error;
            }
            f_min = 1;

            GETVAL(value, sub, "value");
            while (isspace(value[0])) {
                value++;
            }

            /* convert it to uint32_t */
            errno = 0;
            auxs = NULL;
            val = strtoul(value, &auxs, 10);
            if (*auxs || value[0] == '-' || errno || val > UINT32_MAX) {
                LOGVAL(LYE_INARG, LY_VLOG_LYS, retval, value, sub->name);
                goto error;
            }
            list->min = (uint32_t) val;
            if (list->max && (list->min > list->max)) {
                LOGVAL(LYE_INARG, LY_VLOG_LYS, retval, value, sub->name);
                LOGVAL(LYE_SPEC, LY_VLOG_PREV, NULL, "\"min-elements\" is bigger than \"max-elements\".");
                lyxml_free(module->ctx, sub);
                goto error;
            }
            if (lyp_yin_parse_subnode_ext(module, retval, LYEXT_PAR_NODE, sub, LYEXT_SUBSTMT_MIN, 0, unres)) {
                goto error;
            }
            lyxml_free(module->ctx, sub);
        } else if (!strcmp(sub->name, "max-elements")) {
            if (f_max) {
                LOGVAL(LYE_TOOMANY, LY_VLOG_LYS, retval, sub->name, yin->name);
                goto error;
            }
            f_max = 1;

            GETVAL(value, sub, "value");
            while (isspace(value[0])) {
                value++;
            }

            if (!strcmp(value, "unbounded")) {
                list->max = 0;;
            } else {
                /* convert it to uint32_t */
                errno = 0;
                auxs = NULL;
                val = strtoul(value, &auxs, 10);
                if (*auxs || value[0] == '-' || errno || val == 0 || val > UINT32_MAX) {
                    LOGVAL(LYE_INARG, LY_VLOG_LYS, retval, value, sub->name);
                    goto error;
                }
                list->max = (uint32_t) val;
                if (list->min > list->max) {
                    LOGVAL(LYE_INARG, LY_VLOG_LYS, retval, value, sub->name);
                    LOGVAL(LYE_SPEC, LY_VLOG_PREV, NULL, "\"max-elements\" is smaller than \"min-elements\".");
                    goto error;
                }
            }
            if (lyp_yin_parse_subnode_ext(module, retval, LYEXT_PAR_NODE, sub, LYEXT_SUBSTMT_MAX, 0, unres)) {
                goto error;
            }
            lyxml_free(module->ctx, sub);
        } else if (!strcmp(sub->name, "when")) {
            if (list->when) {
                LOGVAL(LYE_TOOMANY, LY_VLOG_LYS, retval, sub->name, yin->name);
                goto error;
            }

            list->when = read_yin_when(module, sub, unres);
            if (!list->when) {
                lyxml_free(module->ctx, sub);
                goto error;
            }
            lyxml_free(module->ctx, sub);
        } else {
            LOGVAL(LYE_INSTMT, LY_VLOG_LYS, retval, sub->name);
            goto error;
        }
    }

    /* check - if list is configuration, key statement is mandatory
     * (but only if we are not in a grouping or augment, then the check is deferred) */
    for (node = retval; node && !(node->nodetype & (LYS_GROUPING | LYS_AUGMENT | LYS_EXT)); node = node->parent);
    if (!node && (list->flags & LYS_CONFIG_W) && !list->keys_str) {
        LOGVAL(LYE_MISSCHILDSTMT, LY_VLOG_LYS, retval, "key", "list");
        goto error;
    }

    /* middle part - process nodes with cardinality of 0..n except the data nodes */
    if (c_tpdf) {
        list->tpdf = calloc(c_tpdf, sizeof *list->tpdf);
        LY_CHECK_ERR_GOTO(!list->tpdf, LOGMEM, error);
    }
    if (c_must) {
        list->must = calloc(c_must, sizeof *list->must);
        LY_CHECK_ERR_GOTO(!list->must, LOGMEM, error);
    }
    if (c_ftrs) {
        list->iffeature = calloc(c_ftrs, sizeof *list->iffeature);
        LY_CHECK_ERR_GOTO(!list->iffeature, LOGMEM, error);
    }
    if (c_ext) {
        /* some extensions may be already present from the substatements */
        reallocated = realloc(retval->ext, (c_ext + retval->ext_size) * sizeof *retval->ext);
        LY_CHECK_ERR_GOTO(!reallocated, LOGMEM, error);
        retval->ext = reallocated;

        /* init memory */
        memset(&retval->ext[retval->ext_size], 0, c_ext * sizeof *retval->ext);
    }

    LY_TREE_FOR_SAFE(yin->child, next, sub) {
        if (strcmp(sub->ns->value, LY_NSYIN)) {
            /* extension */
            r = lyp_yin_fill_ext(retval, LYEXT_PAR_NODE, 0, 0, module, sub, &retval->ext, retval->ext_size, unres);
            retval->ext_size++;
            if (r) {
                goto error;
            }
        } else if (!strcmp(sub->name, "typedef")) {
            r = fill_yin_typedef(module, retval, sub, &list->tpdf[list->tpdf_size], unres);
            list->tpdf_size++;
            if (r) {
                goto error;
            }
        } else if (!strcmp(sub->name, "if-feature")) {
            r = fill_yin_iffeature(retval, 0, sub, &list->iffeature[list->iffeature_size], unres);
            list->iffeature_size++;
            if (r) {
                goto error;
            }
        } else if (!strcmp(sub->name, "must")) {
            r = fill_yin_must(module, sub, &list->must[list->must_size], unres);
            list->must_size++;
            if (r) {
                goto error;
            }
        }
    }

    /* last part - process data nodes */
    LY_TREE_FOR_SAFE(root.child, next, sub) {
        if (!strcmp(sub->name, "container")) {
            node = read_yin_container(module, retval, sub, options, unres);
        } else if (!strcmp(sub->name, "leaf-list")) {
            node = read_yin_leaflist(module, retval, sub, options, unres);
        } else if (!strcmp(sub->name, "leaf")) {
            node = read_yin_leaf(module, retval, sub, options, unres);
        } else if (!strcmp(sub->name, "list")) {
            node = read_yin_list(module, retval, sub, options, unres);
        } else if (!strcmp(sub->name, "choice")) {
            node = read_yin_choice(module, retval, sub, options, unres);
        } else if (!strcmp(sub->name, "uses")) {
            node = read_yin_uses(module, retval, sub, options, unres);
        } else if (!strcmp(sub->name, "grouping")) {
            node = read_yin_grouping(module, retval, sub, options, unres);
        } else if (!strcmp(sub->name, "anyxml")) {
            node = read_yin_anydata(module, retval, sub, LYS_ANYXML, options, unres);
        } else if (!strcmp(sub->name, "anydata")) {
            node = read_yin_anydata(module, retval, sub, LYS_ANYDATA, options, unres);
        } else if (!strcmp(sub->name, "action")) {
            node = read_yin_rpc_action(module, retval, sub, options, unres);
        } else if (!strcmp(sub->name, "notification")) {
            node = read_yin_notif(module, retval, sub, options, unres);
        } else {
            LOGINT;
            goto error;
        }
        if (!node) {
            goto error;
        }

        lyxml_free(module->ctx, sub);
    }

    if (list->keys_str) {
        /* check that we are not in grouping */
        for (node = parent; node && node->nodetype != LYS_GROUPING; node = lys_parent(node));
        if (!node && unres_schema_add_node(module, unres, list, UNRES_LIST_KEYS, NULL) == -1) {
            goto error;
        }
    } /* else config false list without a key, key_str presence in case of config true is checked earlier */

    /* process unique statements */
    if (c_uniq) {
        list->unique = calloc(c_uniq, sizeof *list->unique);
        LY_CHECK_ERR_GOTO(!list->unique, LOGMEM, error);

        LY_TREE_FOR_SAFE(uniq.child, next, sub) {
            r = fill_yin_unique(module, retval, sub, &list->unique[list->unique_size], unres);
            list->unique_size++;
            if (r) {
                goto error;
            }

            if (lyp_yin_parse_subnode_ext(module, retval, LYEXT_PAR_NODE, sub,
                                     LYEXT_SUBSTMT_UNIQUE, list->unique_size - 1, unres)) {
                goto error;
            }
            lyxml_free(module->ctx, sub);
        }
    }

    /* check XPath dependencies */
    if (list->when || list->must) {
        if (options & LYS_PARSE_OPT_INGRP) {
            if (lyxp_node_check_syntax(retval)) {
                goto error;
            }
        } else {
            if (unres_schema_add_node(module, unres, retval, UNRES_XPATH, NULL) == -1) {
                goto error;
            }
        }
    }

    return retval;

error:

    lys_node_free(retval, NULL, 0);
    while (root.child) {
        lyxml_free(module->ctx, root.child);
    }
    while (uniq.child) {
        lyxml_free(module->ctx, uniq.child);
    }

    return NULL;
}

/* logs directly */
static struct lys_node *
read_yin_container(struct lys_module *module, struct lys_node *parent, struct lyxml_elem *yin, int options,
                   struct unres_schema *unres)
{
    struct lyxml_elem *sub, *next, root;
    struct lys_node *node = NULL;
    struct lys_node *retval;
    struct lys_node_container *cont;
    const char *value;
    void *reallocated;
    int r;
    int c_tpdf = 0, c_must = 0, c_ftrs = 0, c_ext = 0;

    /* init */
    memset(&root, 0, sizeof root);

    cont = calloc(1, sizeof *cont);
    LY_CHECK_ERR_RETURN(!cont, LOGMEM, NULL);

    cont->nodetype = LYS_CONTAINER;
    cont->prev = (struct lys_node *)cont;
    retval = (struct lys_node *)cont;

    if (read_yin_common(module, parent, retval, LYEXT_PAR_NODE, yin,
            OPT_IDENT | OPT_MODULE | ((options & LYS_PARSE_OPT_CFG_IGNORE) ? OPT_CFG_IGNORE :
                (options & LYS_PARSE_OPT_CFG_NOINHERIT) ? OPT_CFG_PARSE : OPT_CFG_PARSE | OPT_CFG_INHERIT),
            unres)) {
        goto error;
    }

    LOGDBG(LY_LDGYIN, "parsing %s statement \"%s\"", yin->name, retval->name);

    /* insert the node into the schema tree */
    if (lys_node_addchild(parent, lys_main_module(module), retval)) {
        goto error;
    }

    /* process container's specific children */
    LY_TREE_FOR_SAFE(yin->child, next, sub) {
        if (strcmp(sub->ns->value, LY_NSYIN)) {
            /* extension */
            c_ext++;
        } else if (!strcmp(sub->name, "presence")) {
            if (cont->presence) {
                LOGVAL(LYE_TOOMANY, LY_VLOG_LYS, retval, sub->name, yin->name);
                goto error;
            }
            GETVAL(value, sub, "value");
            cont->presence = lydict_insert(module->ctx, value, strlen(value));

            if (lyp_yin_parse_subnode_ext(module, retval, LYEXT_PAR_NODE, sub, LYEXT_SUBSTMT_PRESENCE, 0, unres)) {
                goto error;
            }
            lyxml_free(module->ctx, sub);
        } else if (!strcmp(sub->name, "when")) {
            if (cont->when) {
                LOGVAL(LYE_TOOMANY, LY_VLOG_LYS, retval, sub->name, yin->name);
                goto error;
            }

            cont->when = read_yin_when(module, sub, unres);
            if (!cont->when) {
                lyxml_free(module->ctx, sub);
                goto error;
            }
            lyxml_free(module->ctx, sub);

            /* data statements */
        } else if (!strcmp(sub->name, "container") ||
                !strcmp(sub->name, "leaf-list") ||
                !strcmp(sub->name, "leaf") ||
                !strcmp(sub->name, "list") ||
                !strcmp(sub->name, "choice") ||
                !strcmp(sub->name, "uses") ||
                !strcmp(sub->name, "grouping") ||
                !strcmp(sub->name, "anyxml") ||
                !strcmp(sub->name, "anydata") ||
                !strcmp(sub->name, "action") ||
                !strcmp(sub->name, "notification")) {
            lyxml_unlink_elem(module->ctx, sub, 2);
            lyxml_add_child(module->ctx, &root, sub);

            /* array counters */
        } else if (!strcmp(sub->name, "typedef")) {
            c_tpdf++;
        } else if (!strcmp(sub->name, "must")) {
            c_must++;
        } else if (!strcmp(sub->name, "if-feature")) {
            c_ftrs++;
        } else {
            LOGVAL(LYE_INSTMT, LY_VLOG_LYS, retval, sub->name);
            goto error;
        }
    }

    /* middle part - process nodes with cardinality of 0..n except the data nodes */
    if (c_tpdf) {
        cont->tpdf = calloc(c_tpdf, sizeof *cont->tpdf);
        LY_CHECK_ERR_GOTO(!cont->tpdf, LOGMEM, error);
    }
    if (c_must) {
        cont->must = calloc(c_must, sizeof *cont->must);
        LY_CHECK_ERR_GOTO(!cont->must, LOGMEM, error);
    }
    if (c_ftrs) {
        cont->iffeature = calloc(c_ftrs, sizeof *cont->iffeature);
        LY_CHECK_ERR_GOTO(!cont->iffeature, LOGMEM, error);
    }
    if (c_ext) {
        /* some extensions may be already present from the substatements */
        reallocated = realloc(retval->ext, (c_ext + retval->ext_size) * sizeof *retval->ext);
        LY_CHECK_ERR_GOTO(!reallocated, LOGMEM, error);
        retval->ext = reallocated;

        /* init memory */
        memset(&retval->ext[retval->ext_size], 0, c_ext * sizeof *retval->ext);
    }

    LY_TREE_FOR_SAFE(yin->child, next, sub) {
        if (strcmp(sub->ns->value, LY_NSYIN)) {
            /* extension */
            r = lyp_yin_fill_ext(retval, LYEXT_PAR_NODE, 0, 0, module, sub, &retval->ext, retval->ext_size, unres);
            retval->ext_size++;
            if (r) {
                goto error;
            }
        } else if (!strcmp(sub->name, "typedef")) {
            r = fill_yin_typedef(module, retval, sub, &cont->tpdf[cont->tpdf_size], unres);
            cont->tpdf_size++;
            if (r) {
                goto error;
            }
        } else if (!strcmp(sub->name, "must")) {
            r = fill_yin_must(module, sub, &cont->must[cont->must_size], unres);
            cont->must_size++;
            if (r) {
                goto error;
            }
        } else if (!strcmp(sub->name, "if-feature")) {
            r = fill_yin_iffeature(retval, 0, sub, &cont->iffeature[cont->iffeature_size], unres);
            cont->iffeature_size++;
            if (r) {
                goto error;
            }
        }
    }

    /* last part - process data nodes */
    LY_TREE_FOR_SAFE(root.child, next, sub) {
        if (!strcmp(sub->name, "container")) {
            node = read_yin_container(module, retval, sub, options, unres);
        } else if (!strcmp(sub->name, "leaf-list")) {
            node = read_yin_leaflist(module, retval, sub, options, unres);
        } else if (!strcmp(sub->name, "leaf")) {
            node = read_yin_leaf(module, retval, sub, options, unres);
        } else if (!strcmp(sub->name, "list")) {
            node = read_yin_list(module, retval, sub, options, unres);
        } else if (!strcmp(sub->name, "choice")) {
            node = read_yin_choice(module, retval, sub, options, unres);
        } else if (!strcmp(sub->name, "uses")) {
            node = read_yin_uses(module, retval, sub, options, unres);
        } else if (!strcmp(sub->name, "grouping")) {
            node = read_yin_grouping(module, retval, sub, options, unres);
        } else if (!strcmp(sub->name, "anyxml")) {
            node = read_yin_anydata(module, retval, sub, LYS_ANYXML, options, unres);
        } else if (!strcmp(sub->name, "anydata")) {
            node = read_yin_anydata(module, retval, sub, LYS_ANYDATA, options, unres);
        } else if (!strcmp(sub->name, "action")) {
            node = read_yin_rpc_action(module, retval, sub, options, unres);
        } else if (!strcmp(sub->name, "notification")) {
            node = read_yin_notif(module, retval, sub, options, unres);
        }
        if (!node) {
            goto error;
        }

        lyxml_free(module->ctx, sub);
    }

    /* check XPath dependencies */
    if (cont->when || cont->must) {
        if (options & LYS_PARSE_OPT_INGRP) {
            if (lyxp_node_check_syntax(retval)) {
                goto error;
            }
        } else {
            if (unres_schema_add_node(module, unres, retval, UNRES_XPATH, NULL) == -1) {
                goto error;
            }
        }
    }

    return retval;

error:

    lys_node_free(retval, NULL, 0);
    while (root.child) {
        lyxml_free(module->ctx, root.child);
    }

    return NULL;
}

/* logs directly */
static struct lys_node *
read_yin_grouping(struct lys_module *module, struct lys_node *parent, struct lyxml_elem *yin, int options,
                  struct unres_schema *unres)
{
    struct lyxml_elem *sub, *next, root;
    struct lys_node *node = NULL;
    struct lys_node *retval;
    struct lys_node_grp *grp;
    int r;
    int c_tpdf = 0, c_ext = 0;
    void *reallocated;

    /* init */
    memset(&root, 0, sizeof root);

    grp = calloc(1, sizeof *grp);
    LY_CHECK_ERR_RETURN(!grp, LOGMEM, NULL);

    grp->nodetype = LYS_GROUPING;
    grp->prev = (struct lys_node *)grp;
    retval = (struct lys_node *)grp;

    if (read_yin_common(module, parent, retval, LYEXT_PAR_NODE, yin, OPT_IDENT | OPT_MODULE , unres)) {
        goto error;
    }

    LOGDBG(LY_LDGYIN, "parsing %s statement \"%s\"", yin->name, retval->name);

    /* insert the node into the schema tree */
    if (lys_node_addchild(parent, lys_main_module(module), retval)) {
        goto error;
    }

    LY_TREE_FOR_SAFE(yin->child, next, sub) {
        if (strcmp(sub->ns->value, LY_NSYIN)) {
            /* extension */
            c_ext++;

        /* data statements */
        } else if (!strcmp(sub->name, "container") ||
                !strcmp(sub->name, "leaf-list") ||
                !strcmp(sub->name, "leaf") ||
                !strcmp(sub->name, "list") ||
                !strcmp(sub->name, "choice") ||
                !strcmp(sub->name, "uses") ||
                !strcmp(sub->name, "grouping") ||
                !strcmp(sub->name, "anyxml") ||
                !strcmp(sub->name, "anydata") ||
                !strcmp(sub->name, "action") ||
                !strcmp(sub->name, "notification")) {
            lyxml_unlink_elem(module->ctx, sub, 2);
            lyxml_add_child(module->ctx, &root, sub);

            /* array counters */
        } else if (!strcmp(sub->name, "typedef")) {
            c_tpdf++;
        } else {
            LOGVAL(LYE_INSTMT, LY_VLOG_LYS, retval, sub->name);
            goto error;
        }
    }

    /* middle part - process nodes with cardinality of 0..n except the data nodes */
    if (c_tpdf) {
        grp->tpdf = calloc(c_tpdf, sizeof *grp->tpdf);
        LY_CHECK_ERR_GOTO(!grp->tpdf, LOGMEM, error);
    }
    if (c_ext) {
        /* some extensions may be already present from the substatements */
        reallocated = realloc(retval->ext, (c_ext + retval->ext_size) * sizeof *retval->ext);
        LY_CHECK_ERR_GOTO(!reallocated, LOGMEM, error);
        retval->ext = reallocated;

        /* init memory */
        memset(&retval->ext[retval->ext_size], 0, c_ext * sizeof *retval->ext);
    }
    LY_TREE_FOR_SAFE(yin->child, next, sub) {
        if (strcmp(sub->ns->value, LY_NSYIN)) {
            /* extension */
            r = lyp_yin_fill_ext(retval, LYEXT_PAR_NODE, 0, 0, module, sub, &retval->ext, retval->ext_size, unres);
            retval->ext_size++;
            if (r) {
                goto error;
            }
        } else {
            /* typedef */
            r = fill_yin_typedef(module, retval, sub, &grp->tpdf[grp->tpdf_size], unres);
            grp->tpdf_size++;
            if (r) {
                goto error;
            }
        }
    }

    /* last part - process data nodes */
    if (!root.child) {
        LOGWRN("Grouping \"%s\" without children.", retval->name);
    }
    options |= LYS_PARSE_OPT_INGRP;
    LY_TREE_FOR_SAFE(root.child, next, sub) {
        if (!strcmp(sub->name, "container")) {
            node = read_yin_container(module, retval, sub, options, unres);
        } else if (!strcmp(sub->name, "leaf-list")) {
            node = read_yin_leaflist(module, retval, sub, options, unres);
        } else if (!strcmp(sub->name, "leaf")) {
            node = read_yin_leaf(module, retval, sub, options, unres);
        } else if (!strcmp(sub->name, "list")) {
            node = read_yin_list(module, retval, sub, options, unres);
        } else if (!strcmp(sub->name, "choice")) {
            node = read_yin_choice(module, retval, sub, options, unres);
        } else if (!strcmp(sub->name, "uses")) {
            node = read_yin_uses(module, retval, sub, options, unres);
        } else if (!strcmp(sub->name, "grouping")) {
            node = read_yin_grouping(module, retval, sub, options, unres);
        } else if (!strcmp(sub->name, "anyxml")) {
            node = read_yin_anydata(module, retval, sub, LYS_ANYXML, options, unres);
        } else if (!strcmp(sub->name, "anydata")) {
            node = read_yin_anydata(module, retval, sub, LYS_ANYDATA, options, unres);
        } else if (!strcmp(sub->name, "action")) {
            node = read_yin_rpc_action(module, retval, sub, options, unres);
        } else if (!strcmp(sub->name, "notification")) {
            node = read_yin_notif(module, retval, sub, options, unres);
        }
        if (!node) {
            goto error;
        }

        lyxml_free(module->ctx, sub);
    }

    return retval;

error:

    lys_node_free(retval, NULL, 0);
    while (root.child) {
        lyxml_free(module->ctx, root.child);
    }

    return NULL;
}

/* logs directly */
static struct lys_node *
read_yin_input_output(struct lys_module *module, struct lys_node *parent, struct lyxml_elem *yin,
                      int options, struct unres_schema *unres)
{
    struct lyxml_elem *sub, *next, root;
    struct lys_node *node = NULL;
    struct lys_node *retval = NULL;
    struct lys_node_inout *inout;
    int r;
    int c_tpdf = 0, c_must = 0, c_ext = 0;

    /* init */
    memset(&root, 0, sizeof root);

    inout = calloc(1, sizeof *inout);
    LY_CHECK_ERR_RETURN(!inout, LOGMEM, NULL);
    inout->prev = (struct lys_node *)inout;

    if (!strcmp(yin->name, "input")) {
        inout->nodetype = LYS_INPUT;
        inout->name = lydict_insert(module->ctx, "input", 0);
    } else if (!strcmp(yin->name, "output")) {
        inout->nodetype = LYS_OUTPUT;
        inout->name = lydict_insert(module->ctx, "output", 0);
    } else {
        LOGINT;
        free(inout);
        goto error;
    }

    retval = (struct lys_node *)inout;
    retval->module = module;

    LOGDBG(LY_LDGYIN, "parsing %s statement \"%s\"", yin->name, retval->name);

    /* insert the node into the schema tree */
    if (lys_node_addchild(parent, lys_main_module(module), retval)) {
        goto error;
    }

    /* data statements */
    LY_TREE_FOR_SAFE(yin->child, next, sub) {
        if (!sub->ns) {
            /* garbage */
            lyxml_free(module->ctx, sub);
        } else if (strcmp(sub->ns->value, LY_NSYIN)) {
            /* extension */
            c_ext++;
        } else if (!strcmp(sub->name, "container") ||
                !strcmp(sub->name, "leaf-list") ||
                !strcmp(sub->name, "leaf") ||
                !strcmp(sub->name, "list") ||
                !strcmp(sub->name, "choice") ||
                !strcmp(sub->name, "uses") ||
                !strcmp(sub->name, "grouping") ||
                !strcmp(sub->name, "anyxml") ||
                !strcmp(sub->name, "anydata")) {
            lyxml_unlink_elem(module->ctx, sub, 2);
            lyxml_add_child(module->ctx, &root, sub);

            /* array counters */
        } else if (!strcmp(sub->name, "typedef")) {
            c_tpdf++;

        } else if ((module->version >= 2) && !strcmp(sub->name, "must")) {
            c_must++;

        } else {
            LOGVAL(LYE_INSTMT, LY_VLOG_LYS, retval, sub->name);
            goto error;
        }
    }

    /* middle part - process nodes with cardinality of 0..n except the data nodes */
    if (c_tpdf) {
        inout->tpdf = calloc(c_tpdf, sizeof *inout->tpdf);
        LY_CHECK_ERR_GOTO(!inout->tpdf, LOGMEM, error);
    }
    if (c_must) {
        inout->must = calloc(c_must, sizeof *inout->must);
        LY_CHECK_ERR_GOTO(!inout->must, LOGMEM, error);
    }
    if (c_ext) {
        inout->ext = calloc(c_ext, sizeof *inout->ext);
        LY_CHECK_ERR_GOTO(!inout->ext, LOGMEM, error);
    }

    LY_TREE_FOR_SAFE(yin->child, next, sub) {
        if (strcmp(sub->ns->value, LY_NSYIN)) {
            /* extension */
            r = lyp_yin_fill_ext(retval, LYEXT_PAR_NODE, 0, 0, module, sub, &retval->ext, retval->ext_size, unres);
            retval->ext_size++;
            if (r) {
                goto error;
            }
        } else if (!strcmp(sub->name, "must")) {
            r = fill_yin_must(module, sub, &inout->must[inout->must_size], unres);
            inout->must_size++;
            if (r) {
                goto error;
            }
        } else { /* typedef */
            r = fill_yin_typedef(module, retval, sub, &inout->tpdf[inout->tpdf_size], unres);
            inout->tpdf_size++;
            if (r) {
                goto error;
            }
        }
    }

    /* last part - process data nodes */
    options |= LYS_PARSE_OPT_CFG_IGNORE;
    LY_TREE_FOR_SAFE(root.child, next, sub) {
        if (!strcmp(sub->name, "container")) {
            node = read_yin_container(module, retval, sub, options, unres);
        } else if (!strcmp(sub->name, "leaf-list")) {
            node = read_yin_leaflist(module, retval, sub, options, unres);
        } else if (!strcmp(sub->name, "leaf")) {
            node = read_yin_leaf(module, retval, sub, options, unres);
        } else if (!strcmp(sub->name, "list")) {
            node = read_yin_list(module, retval, sub, options, unres);
        } else if (!strcmp(sub->name, "choice")) {
            node = read_yin_choice(module, retval, sub, options, unres);
        } else if (!strcmp(sub->name, "uses")) {
            node = read_yin_uses(module, retval, sub, options, unres);
        } else if (!strcmp(sub->name, "grouping")) {
            node = read_yin_grouping(module, retval, sub, options, unres);
        } else if (!strcmp(sub->name, "anyxml")) {
            node = read_yin_anydata(module, retval, sub, LYS_ANYXML, options, unres);
        } else if (!strcmp(sub->name, "anydata")) {
            node = read_yin_anydata(module, retval, sub, LYS_ANYDATA, options, unres);
        }
        if (!node) {
            goto error;
        }

        lyxml_free(module->ctx, sub);
    }

    /* check XPath dependencies */
    if (inout->must) {
        if (options & LYS_PARSE_OPT_INGRP) {
            if (lyxp_node_check_syntax(retval)) {
                goto error;
            }
        } else {
            if (unres_schema_add_node(module, unres, retval, UNRES_XPATH, NULL) == -1) {
                goto error;
            }
        }
    }

    return retval;

error:

    lys_node_free(retval, NULL, 0);
    while (root.child) {
        lyxml_free(module->ctx, root.child);
    }

    return NULL;
}

/* logs directly */
static struct lys_node *
read_yin_notif(struct lys_module *module, struct lys_node *parent, struct lyxml_elem *yin,
               int options, struct unres_schema *unres)
{
    struct lyxml_elem *sub, *next, root;
    struct lys_node *node = NULL;
    struct lys_node *retval;
    struct lys_node_notif *notif;
    int r;
    int c_tpdf = 0, c_ftrs = 0, c_must = 0, c_ext = 0;
    void *reallocated;

    if (parent && (module->version < 2)) {
        LOGVAL(LYE_INSTMT, LY_VLOG_LYS, parent, "notification");
        return NULL;
    }

    memset(&root, 0, sizeof root);

    notif = calloc(1, sizeof *notif);
    LY_CHECK_ERR_RETURN(!notif, LOGMEM, NULL);

    notif->nodetype = LYS_NOTIF;
    notif->prev = (struct lys_node *)notif;
    retval = (struct lys_node *)notif;

    if (read_yin_common(module, parent, retval, LYEXT_PAR_NODE, yin, OPT_IDENT | OPT_MODULE, unres)) {
        goto error;
    }

    LOGDBG(LY_LDGYIN, "parsing %s statement \"%s\"", yin->name, retval->name);

    /* insert the node into the schema tree */
    if (lys_node_addchild(parent, lys_main_module(module), retval)) {
        goto error;
    }

    /* process rpc's specific children */
    LY_TREE_FOR_SAFE(yin->child, next, sub) {
        if (strcmp(sub->ns->value, LY_NSYIN)) {
            /* extension */
            c_ext++;
            continue;

        /* data statements */
        } else if (!strcmp(sub->name, "container") ||
                !strcmp(sub->name, "leaf-list") ||
                !strcmp(sub->name, "leaf") ||
                !strcmp(sub->name, "list") ||
                !strcmp(sub->name, "choice") ||
                !strcmp(sub->name, "uses") ||
                !strcmp(sub->name, "grouping") ||
                !strcmp(sub->name, "anyxml") ||
                !strcmp(sub->name, "anydata")) {
            lyxml_unlink_elem(module->ctx, sub, 2);
            lyxml_add_child(module->ctx, &root, sub);

            /* array counters */
        } else if (!strcmp(sub->name, "typedef")) {
            c_tpdf++;
        } else if (!strcmp(sub->name, "if-feature")) {
            c_ftrs++;
        } else if ((module->version >= 2) && !strcmp(sub->name, "must")) {
            c_must++;
        } else {
            LOGVAL(LYE_INSTMT, LY_VLOG_LYS, retval, sub->name);
            goto error;
        }
    }

    /* middle part - process nodes with cardinality of 0..n except the data nodes */
    if (c_tpdf) {
        notif->tpdf = calloc(c_tpdf, sizeof *notif->tpdf);
        LY_CHECK_ERR_GOTO(!notif->tpdf, LOGMEM, error);
    }
    if (c_ftrs) {
        notif->iffeature = calloc(c_ftrs, sizeof *notif->iffeature);
        LY_CHECK_ERR_GOTO(!notif->iffeature, LOGMEM, error);
    }
    if (c_must) {
        notif->must = calloc(c_must, sizeof *notif->must);
        LY_CHECK_ERR_GOTO(!notif->must, LOGMEM, error);
    }
    if (c_ext) {
        /* some extensions may be already present from the substatements */
        reallocated = realloc(retval->ext, (c_ext + retval->ext_size) * sizeof *retval->ext);
        LY_CHECK_ERR_GOTO(!reallocated, LOGMEM, error);
        retval->ext = reallocated;

        /* init memory */
        memset(&retval->ext[retval->ext_size], 0, c_ext * sizeof *retval->ext);
    }

    LY_TREE_FOR_SAFE(yin->child, next, sub) {
        if (strcmp(sub->ns->value, LY_NSYIN)) {
            /* extension */
            r = lyp_yin_fill_ext(retval, LYEXT_PAR_NODE, 0, 0, module, sub, &retval->ext, retval->ext_size, unres);
            retval->ext_size++;
            if (r) {
                goto error;
            }
        } else if (!strcmp(sub->name, "typedef")) {
            r = fill_yin_typedef(module, retval, sub, &notif->tpdf[notif->tpdf_size], unres);
            notif->tpdf_size++;
            if (r) {
                goto error;
            }
        } else if (!strcmp(sub->name, "if-feature")) {
            r = fill_yin_iffeature(retval, 0, sub, &notif->iffeature[notif->iffeature_size], unres);
            notif->iffeature_size++;
            if (r) {
                goto error;
            }
        } else if (!strcmp(sub->name, "must")) {
            r = fill_yin_must(module, sub, &notif->must[notif->must_size], unres);
            notif->must_size++;
            if (r) {
                goto error;
            }
        }
    }

    /* last part - process data nodes */
    options |= LYS_PARSE_OPT_CFG_IGNORE;
    LY_TREE_FOR_SAFE(root.child, next, sub) {
        if (!strcmp(sub->name, "container")) {
            node = read_yin_container(module, retval, sub, options, unres);
        } else if (!strcmp(sub->name, "leaf-list")) {
            node = read_yin_leaflist(module, retval, sub, options, unres);
        } else if (!strcmp(sub->name, "leaf")) {
            node = read_yin_leaf(module, retval, sub, options, unres);
        } else if (!strcmp(sub->name, "list")) {
            node = read_yin_list(module, retval, sub, options, unres);
        } else if (!strcmp(sub->name, "choice")) {
            node = read_yin_choice(module, retval, sub, options, unres);
        } else if (!strcmp(sub->name, "uses")) {
            node = read_yin_uses(module, retval, sub, options, unres);
        } else if (!strcmp(sub->name, "grouping")) {
            node = read_yin_grouping(module, retval, sub, options, unres);
        } else if (!strcmp(sub->name, "anyxml")) {
            node = read_yin_anydata(module, retval, sub, LYS_ANYXML, options, unres);
        } else if (!strcmp(sub->name, "anydata")) {
            node = read_yin_anydata(module, retval, sub, LYS_ANYDATA, options, unres);
        }
        if (!node) {
            goto error;
        }

        lyxml_free(module->ctx, sub);
    }

    /* check XPath dependencies */
    if (notif->must) {
        if (options & LYS_PARSE_OPT_INGRP) {
            if (lyxp_node_check_syntax(retval)) {
                goto error;
            }
        } else {
            if (unres_schema_add_node(module, unres, retval, UNRES_XPATH, NULL) == -1) {
                goto error;
            }
        }
    }

    return retval;

error:

    lys_node_free(retval, NULL, 0);
    while (root.child) {
        lyxml_free(module->ctx, root.child);
    }

    return NULL;
}

/* logs directly */
static struct lys_node *
read_yin_rpc_action(struct lys_module *module, struct lys_node *parent, struct lyxml_elem *yin,
                    int options, struct unres_schema *unres)
{
    struct lyxml_elem *sub, *next, root;
    struct lys_node *node = NULL;
    struct lys_node *retval;
    struct lys_node_rpc_action *rpc;
    int r;
    int c_tpdf = 0, c_ftrs = 0, c_input = 0, c_output = 0, c_ext = 0;
    void *reallocated;

    if (!strcmp(yin->name, "action")) {
        if (module->version < 2) {
            LOGVAL(LYE_INSTMT, LY_VLOG_LYS, parent, "action");
            return NULL;
        }
        for (node = parent; node; node = lys_parent(node)) {
            if ((node->nodetype & (LYS_RPC | LYS_ACTION | LYS_NOTIF))
                    || ((node->nodetype == LYS_LIST) && !((struct lys_node_list *)node)->keys_size)) {
                LOGVAL(LYE_INPAR, LY_VLOG_LYS, parent, strnodetype(node->nodetype), "action");
                return NULL;
            }
        }
    }

    /* init */
    memset(&root, 0, sizeof root);

    rpc = calloc(1, sizeof *rpc);
    LY_CHECK_ERR_RETURN(!rpc, LOGMEM, NULL);

    rpc->nodetype = (!strcmp(yin->name, "rpc") ? LYS_RPC : LYS_ACTION);
    rpc->prev = (struct lys_node *)rpc;
    retval = (struct lys_node *)rpc;

    if (read_yin_common(module, parent, retval, LYEXT_PAR_NODE, yin, OPT_IDENT | OPT_MODULE, unres)) {
        goto error;
    }

    LOGDBG(LY_LDGYIN, "parsing %s statement \"%s\"", yin->name, retval->name);

    /* insert the node into the schema tree */
    if (lys_node_addchild(parent, lys_main_module(module), retval)) {
        goto error;
    }

    /* process rpc's specific children */
    LY_TREE_FOR_SAFE(yin->child, next, sub) {
        if (strcmp(sub->ns->value, LY_NSYIN)) {
            /* extension */
            c_ext++;
            continue;
        } else if (!strcmp(sub->name, "input")) {
            if (c_input) {
                LOGVAL(LYE_TOOMANY, LY_VLOG_LYS, retval, sub->name, yin->name);
                goto error;
            }
            c_input++;
            lyxml_unlink_elem(module->ctx, sub, 2);
            lyxml_add_child(module->ctx, &root, sub);
        } else if (!strcmp(sub->name, "output")) {
            if (c_output) {
                LOGVAL(LYE_TOOMANY, LY_VLOG_LYS, retval, sub->name, yin->name);
                goto error;
            }
            c_output++;
            lyxml_unlink_elem(module->ctx, sub, 2);
            lyxml_add_child(module->ctx, &root, sub);

            /* data statements */
        } else if (!strcmp(sub->name, "grouping")) {
            lyxml_unlink_elem(module->ctx, sub, 2);
            lyxml_add_child(module->ctx, &root, sub);

            /* array counters */
        } else if (!strcmp(sub->name, "typedef")) {
            c_tpdf++;
        } else if (!strcmp(sub->name, "if-feature")) {
            c_ftrs++;
        } else {
            LOGVAL(LYE_INSTMT, LY_VLOG_LYS, retval, sub->name);
            goto error;
        }
    }

    /* middle part - process nodes with cardinality of 0..n except the data nodes */
    if (c_tpdf) {
        rpc->tpdf = calloc(c_tpdf, sizeof *rpc->tpdf);
        LY_CHECK_ERR_GOTO(!rpc->tpdf, LOGMEM, error);
    }
    if (c_ftrs) {
        rpc->iffeature = calloc(c_ftrs, sizeof *rpc->iffeature);
        LY_CHECK_ERR_GOTO(!rpc->iffeature, LOGMEM, error);
    }
    if (c_ext) {
        /* some extensions may be already present from the substatements */
        reallocated = realloc(retval->ext, (c_ext + retval->ext_size) * sizeof *retval->ext);
        LY_CHECK_ERR_GOTO(!reallocated, LOGMEM, error);
        retval->ext = reallocated;

        /* init memory */
        memset(&retval->ext[retval->ext_size], 0, c_ext * sizeof *retval->ext);
    }

    LY_TREE_FOR_SAFE(yin->child, next, sub) {
        if (strcmp(sub->ns->value, LY_NSYIN)) {
            /* extension */
            r = lyp_yin_fill_ext(retval, LYEXT_PAR_NODE, 0, 0, module, sub, &retval->ext, retval->ext_size, unres);
            retval->ext_size++;
            if (r) {
                goto error;
            }
        } else if (!strcmp(sub->name, "typedef")) {
            r = fill_yin_typedef(module, retval, sub, &rpc->tpdf[rpc->tpdf_size], unres);
            rpc->tpdf_size++;
            if (r) {
                goto error;
            }
        } else if (!strcmp(sub->name, "if-feature")) {
            r = fill_yin_iffeature(retval, 0, sub, &rpc->iffeature[rpc->iffeature_size], unres);
            rpc->iffeature_size++;
            if (r) {
                goto error;
            }
        }
    }

    /* last part - process data nodes */
    LY_TREE_FOR_SAFE(root.child, next, sub) {
        if (!strcmp(sub->name, "grouping")) {
            node = read_yin_grouping(module, retval, sub, options, unres);
        } else if (!strcmp(sub->name, "input") || !strcmp(sub->name, "output")) {
            node = read_yin_input_output(module, retval, sub, options, unres);
        }
        if (!node) {
            goto error;
        }

        lyxml_free(module->ctx, sub);
    }

    return retval;

error:

    lys_node_free(retval, NULL, 0);
    while (root.child) {
        lyxml_free(module->ctx, root.child);
    }

    return NULL;
}

/* logs directly
 *
 * resolve - referenced grouping should be bounded to the namespace (resolved)
 * only when uses does not appear in grouping. In a case of grouping's uses,
 * we just get information but we do not apply augment or refine to it.
 */
static struct lys_node *
read_yin_uses(struct lys_module *module, struct lys_node *parent, struct lyxml_elem *yin,
              int options, struct unres_schema *unres)
{
    struct lyxml_elem *sub, *next;
    struct lys_node *retval;
    struct lys_node_uses *uses;
    const char *value;
    int c_ref = 0, c_aug = 0, c_ftrs = 0, c_ext = 0;
    int r;
    void *reallocated;

    uses = calloc(1, sizeof *uses);
    LY_CHECK_ERR_RETURN(!uses, LOGMEM, NULL);

    uses->nodetype = LYS_USES;
    uses->prev = (struct lys_node *)uses;
    retval = (struct lys_node *)uses;

    GETVAL(value, yin, "name");
    uses->name = lydict_insert(module->ctx, value, 0);

    if (read_yin_common(module, parent, retval, LYEXT_PAR_NODE, yin, OPT_MODULE, unres)) {
        goto error;
    }

    LOGDBG(LY_LDGYIN, "parsing %s statement \"%s\"", yin->name, retval->name);

    /* insert the node into the schema tree */
    if (lys_node_addchild(parent, lys_main_module(module), retval)) {
        goto error;
    }

    /* get other properties of uses */
    LY_TREE_FOR_SAFE(yin->child, next, sub) {
        if (strcmp(sub->ns->value, LY_NSYIN)) {
            /* extension */
            c_ext++;
            continue;
        } else if (!strcmp(sub->name, "refine")) {
            c_ref++;
        } else if (!strcmp(sub->name, "augment")) {
            c_aug++;
        } else if (!strcmp(sub->name, "if-feature")) {
            c_ftrs++;
        } else if (!strcmp(sub->name, "when")) {
            if (uses->when) {
                LOGVAL(LYE_TOOMANY, LY_VLOG_LYS, retval, sub->name, yin->name);
                goto error;
            }

            uses->when = read_yin_when(module, sub, unres);
            if (!uses->when) {
                lyxml_free(module->ctx, sub);
                goto error;
            }
            lyxml_free(module->ctx, sub);
        } else {
            LOGVAL(LYE_INSTMT, LY_VLOG_LYS, retval, sub->name);
            goto error;
        }
    }

    /* process properties with cardinality 0..n */
    if (c_ref) {
        uses->refine = calloc(c_ref, sizeof *uses->refine);
        LY_CHECK_ERR_GOTO(!uses->refine, LOGMEM, error);
    }
    if (c_aug) {
        uses->augment = calloc(c_aug, sizeof *uses->augment);
        LY_CHECK_ERR_GOTO(!uses->augment, LOGMEM, error);
    }
    if (c_ftrs) {
        uses->iffeature = calloc(c_ftrs, sizeof *uses->iffeature);
        LY_CHECK_ERR_GOTO(!uses->iffeature, LOGMEM, error);
    }
    if (c_ext) {
        /* some extensions may be already present from the substatements */
        reallocated = realloc(retval->ext, (c_ext + retval->ext_size) * sizeof *retval->ext);
        LY_CHECK_ERR_GOTO(!reallocated, LOGMEM, error);
        retval->ext = reallocated;

        /* init memory */
        memset(&retval->ext[retval->ext_size], 0, c_ext * sizeof *retval->ext);
    }

    LY_TREE_FOR_SAFE(yin->child, next, sub) {
        if (strcmp(sub->ns->value, LY_NSYIN)) {
            /* extension */
            r = lyp_yin_fill_ext(retval, LYEXT_PAR_NODE, 0, 0, module, sub, &retval->ext, retval->ext_size, unres);
            retval->ext_size++;
            if (r) {
                goto error;
            }
        } else if (!strcmp(sub->name, "refine")) {
            r = fill_yin_refine(retval, sub, &uses->refine[uses->refine_size], unres);
            uses->refine_size++;
            if (r) {
                goto error;
            }
        } else if (!strcmp(sub->name, "augment")) {
            r = fill_yin_augment(module, retval, sub, &uses->augment[uses->augment_size], options, unres);
            uses->augment_size++;
            if (r) {
                goto error;
            }
        } else if (!strcmp(sub->name, "if-feature")) {
            r = fill_yin_iffeature(retval, 0, sub, &uses->iffeature[uses->iffeature_size], unres);
            uses->iffeature_size++;
            if (r) {
                goto error;
            }
        }
    }

    if (unres_schema_add_node(module, unres, uses, UNRES_USES, NULL) == -1) {
        goto error;
    }

    /* check XPath dependencies */
    if (uses->when) {
        if (options & LYS_PARSE_OPT_INGRP) {
            if (lyxp_node_check_syntax(retval)) {
                goto error;
            }
        } else {
            if (unres_schema_add_node(module, unres, retval, UNRES_XPATH, NULL) == -1) {
                goto error;
            }
        }
    }

    return retval;

error:

    lys_node_free(retval, NULL, 0);

    return NULL;
}

/* logs directly
 *
 * common code for yin_read_module() and yin_read_submodule()
 */
static int
read_sub_module(struct lys_module *module, struct lys_submodule *submodule, struct lyxml_elem *yin,
                struct unres_schema *unres)
{
    struct ly_ctx *ctx = module->ctx;
    struct lyxml_elem *next, *child, root, grps, augs, revs, exts;
    struct lys_node *node = NULL;
    struct lys_module *trg;
    const char *value;
    int i, r, ret = -1;
    int version_flag = 0;
    /* (sub)module substatements are ordered in groups, increment this value when moving to another group
     * 0 - header-stmts, 1 - linkage-stmts, 2 - meta-stmts, 3 - revision-stmts, 4 - body-stmts */
    int substmt_group;
    /* just remember last substatement for logging */
    const char *substmt_prev;
    /* counters */
    int c_imp = 0, c_rev = 0, c_tpdf = 0, c_ident = 0, c_inc = 0, c_aug = 0, c_ftrs = 0, c_dev = 0;
    int c_ext = 0, c_extinst = 0;
    void *reallocated;

    /* to simplify code, store the module/submodule being processed as trg */
    trg = submodule ? (struct lys_module *)submodule : module;

    /* init */
    memset(&root, 0, sizeof root);
    memset(&grps, 0, sizeof grps);
    memset(&augs, 0, sizeof augs);
    memset(&exts, 0, sizeof exts);
    memset(&revs, 0, sizeof revs);

    /*
     * in the first run, we process elements with cardinality of 1 or 0..1 and
     * count elements with cardinality 0..n. Data elements (choices, containers,
     * leafs, lists, leaf-lists) are moved aside to be processed last, since we
     * need have all top-level and groupings already prepared at that time. In
     * the middle loop, we process other elements with carinality of 0..n since
     * we need to allocate arrays to store them.
     */
    substmt_group = 0;
    substmt_prev = NULL;
    LY_TREE_FOR_SAFE(yin->child, next, child) {
        if (!child->ns) {
            /* garbage */
            lyxml_free(ctx, child);
            continue;
        } else if (strcmp(child->ns->value, LY_NSYIN)) {
            /* possible extension instance */
            lyxml_unlink_elem(module->ctx, child, 2);
            lyxml_add_child(module->ctx, &exts, child);
            c_extinst++;
        } else if (!submodule && !strcmp(child->name, "namespace")) {
            if (substmt_group > 0) {
                LOGVAL(LYE_INSTMT, LY_VLOG_NONE, NULL, child->name);
                LOGVAL(LYE_SPEC, LY_VLOG_NONE, NULL, "Statement \"%s\" cannot appear after \"%s\" statement.",
                       child->name, substmt_prev);
                goto error;
            }

            if (trg->ns) {
                LOGVAL(LYE_TOOMANY, LY_VLOG_NONE, NULL, child->name, yin->name);
                goto error;
            }
            GETVAL(value, child, "uri");
            trg->ns = lydict_insert(ctx, value, strlen(value));

            if (lyp_yin_parse_subnode_ext(trg, trg, LYEXT_PAR_MODULE, child, LYEXT_SUBSTMT_NAMESPACE, 0, unres)) {
                goto error;
            }
            lyxml_free(ctx, child);

            substmt_prev = "namespace";
        } else if (!submodule && !strcmp(child->name, "prefix")) {
            if (substmt_group > 0) {
                LOGVAL(LYE_INSTMT, LY_VLOG_NONE, NULL, child->name);
                LOGVAL(LYE_SPEC, LY_VLOG_NONE, NULL, "Statement \"%s\" cannot appear after \"%s\" statement.",
                       child->name, substmt_prev);
                goto error;
            }

            if (trg->prefix) {
                LOGVAL(LYE_TOOMANY, LY_VLOG_NONE, NULL, child->name, yin->name);
                goto error;
            }
            GETVAL(value, child, "value");
            if (lyp_check_identifier(value, LY_IDENT_PREFIX, trg, NULL)) {
                goto error;
            }
            trg->prefix = lydict_insert(ctx, value, strlen(value));

            if (lyp_yin_parse_subnode_ext(trg, trg, LYEXT_PAR_MODULE, child, LYEXT_SUBSTMT_PREFIX, 0, unres)) {
                goto error;
            }
            lyxml_free(ctx, child);

            substmt_prev = "prefix";
        } else if (submodule && !strcmp(child->name, "belongs-to")) {
            if (substmt_group > 0) {
                LOGVAL(LYE_INSTMT, LY_VLOG_NONE, NULL, child->name);
                LOGVAL(LYE_SPEC, LY_VLOG_NONE, NULL, "Statement \"%s\" cannot appear after \"%s\" statement.",
                       child->name, substmt_prev);
                goto error;
            }

            if (trg->prefix) {
                LOGVAL(LYE_TOOMANY, LY_VLOG_NONE, NULL, child->name, yin->name);
                goto error;
            }
            GETVAL(value, child, "module");
            if (!ly_strequal(value, submodule->belongsto->name, 1)) {
                LOGVAL(LYE_INARG, LY_VLOG_NONE, NULL, value, child->name);
                goto error;
            }

            if (lyp_yin_parse_subnode_ext(trg, trg, LYEXT_PAR_MODULE, child, LYEXT_SUBSTMT_BELONGSTO, 0, unres)) {
                goto error;
            }

            /* get the prefix substatement, start with checks */
            if (!child->child) {
                LOGVAL(LYE_MISSCHILDSTMT, LY_VLOG_NONE, NULL, "prefix", child->name);
                goto error;
            } else if (strcmp(child->child->name, "prefix")) {
                LOGVAL(LYE_INSTMT, LY_VLOG_NONE, NULL, child->child->name);
                goto error;
            } else if (child->child->next) {
                LOGVAL(LYE_INSTMT, LY_VLOG_NONE, NULL, child->child->next->name);
                goto error;
            }
            /* and now finally get the value */
            GETVAL(value, child->child, "value");
            /* check here differs from a generic prefix check, since this prefix
             * don't have to be unique
             */
            if (lyp_check_identifier(value, LY_IDENT_NAME, NULL, NULL)) {
                goto error;
            }
            submodule->prefix = lydict_insert(ctx, value, strlen(value));

            if (lyp_yin_parse_subnode_ext(trg, trg, LYEXT_PAR_MODULE, child->child, LYEXT_SUBSTMT_PREFIX, 0, unres)) {
                goto error;
            }

            /* we are done with belongs-to */
            lyxml_free(ctx, child);

            substmt_prev = "belongs-to";

            /* counters (statements with n..1 cardinality) */
        } else if (!strcmp(child->name, "import")) {
            if (substmt_group > 1) {
                LOGVAL(LYE_INSTMT, LY_VLOG_NONE, NULL, child->name);
                LOGVAL(LYE_SPEC, LY_VLOG_NONE, NULL, "Statement \"%s\" cannot appear after \"%s\" statement.",
                       child->name, substmt_prev);
                goto error;
            }
            substmt_group = 1;

            c_imp++;

            substmt_prev = "import";
        } else if (!strcmp(child->name, "revision")) {
            if (substmt_group > 3) {
                LOGVAL(LYE_INSTMT, LY_VLOG_NONE, NULL, child->name);
                LOGVAL(LYE_SPEC, LY_VLOG_NONE, NULL, "Statement \"%s\" cannot appear after \"%s\" statement.",
                       child->name, substmt_prev);
                goto error;
            }
            substmt_group = 3;

            c_rev++;

            lyxml_unlink_elem(ctx, child, 2);
            lyxml_add_child(ctx, &revs, child);

            substmt_prev = "revision";
        } else if (!strcmp(child->name, "typedef")) {
            substmt_group = 4;

            c_tpdf++;

            substmt_prev = "typedef";
        } else if (!strcmp(child->name, "identity")) {
            substmt_group = 4;

            c_ident++;

            substmt_prev = "identity";
        } else if (!strcmp(child->name, "include")) {
            if (substmt_group > 1) {
                LOGVAL(LYE_INSTMT, LY_VLOG_NONE, NULL, child->name);
                LOGVAL(LYE_SPEC, LY_VLOG_NONE, NULL, "Statement \"%s\" cannot appear after \"%s\" statement.",
                       child->name, substmt_prev);
                goto error;
            }
            substmt_group = 1;

            c_inc++;

            substmt_prev = "include";
        } else if (!strcmp(child->name, "augment")) {
            substmt_group = 4;

            c_aug++;
            /* keep augments separated, processed last */
            lyxml_unlink_elem(ctx, child, 2);
            lyxml_add_child(ctx, &augs, child);

            substmt_prev = "augment";
        } else if (!strcmp(child->name, "feature")) {
            substmt_group = 4;

            c_ftrs++;

            substmt_prev = "feature";

            /* data statements */
        } else if (!strcmp(child->name, "container") ||
                !strcmp(child->name, "leaf-list") ||
                !strcmp(child->name, "leaf") ||
                !strcmp(child->name, "list") ||
                !strcmp(child->name, "choice") ||
                !strcmp(child->name, "uses") ||
                !strcmp(child->name, "anyxml") ||
                !strcmp(child->name, "anydata") ||
                !strcmp(child->name, "rpc") ||
                !strcmp(child->name, "notification")) {
            substmt_group = 4;

            lyxml_unlink_elem(ctx, child, 2);
            lyxml_add_child(ctx, &root, child);

            substmt_prev = "data definition";
        } else if (!strcmp(child->name, "grouping")) {
            substmt_group = 4;

            /* keep groupings separated and process them before other data statements */
            lyxml_unlink_elem(ctx, child, 2);
            lyxml_add_child(ctx, &grps, child);

            substmt_prev = "grouping";
            /* optional statements */
        } else if (!strcmp(child->name, "description")) {
            if (substmt_group > 2) {
                LOGVAL(LYE_INSTMT, LY_VLOG_NONE, NULL, child->name);
                LOGVAL(LYE_SPEC, LY_VLOG_NONE, NULL, "Statement \"%s\" cannot appear after \"%s\" statement.",
                       child->name, substmt_prev);
                goto error;
            }
            substmt_group = 2;

            if (trg->dsc) {
                LOGVAL(LYE_TOOMANY, LY_VLOG_NONE, NULL, child->name, yin->name);
                goto error;
            }
            if (lyp_yin_parse_subnode_ext(trg, trg, LYEXT_PAR_MODULE, child, LYEXT_SUBSTMT_DESCRIPTION, 0, unres)) {
                goto error;
            }
            trg->dsc = read_yin_subnode(ctx, child, "text");
            lyxml_free(ctx, child);
            if (!trg->dsc) {
                goto error;
            }

            substmt_prev = "description";
        } else if (!strcmp(child->name, "reference")) {
            if (substmt_group > 2) {
                LOGVAL(LYE_INSTMT, LY_VLOG_NONE, NULL, child->name);
                LOGVAL(LYE_SPEC, LY_VLOG_NONE, NULL, "Statement \"%s\" cannot appear after \"%s\" statement.",
                       child->name, substmt_prev);
                goto error;
            }
            substmt_group = 2;

            if (trg->ref) {
                LOGVAL(LYE_TOOMANY, LY_VLOG_NONE, NULL, child->name, yin->name);
                goto error;
            }
            if (lyp_yin_parse_subnode_ext(trg, trg, LYEXT_PAR_MODULE, child, LYEXT_SUBSTMT_REFERENCE, 0, unres)) {
                goto error;
            }
            trg->ref = read_yin_subnode(ctx, child, "text");
            lyxml_free(ctx, child);
            if (!trg->ref) {
                goto error;
            }

            substmt_prev = "reference";
        } else if (!strcmp(child->name, "organization")) {
            if (substmt_group > 2) {
                LOGVAL(LYE_INSTMT, LY_VLOG_NONE, NULL, child->name);
                LOGVAL(LYE_SPEC, LY_VLOG_NONE, NULL, "Statement \"%s\" cannot appear after \"%s\" statement.",
                       child->name, substmt_prev);
                goto error;
            }
            substmt_group = 2;

            if (trg->org) {
                LOGVAL(LYE_TOOMANY, LY_VLOG_NONE, NULL, child->name, yin->name);
                goto error;
            }
            if (lyp_yin_parse_subnode_ext(trg, trg, LYEXT_PAR_MODULE, child, LYEXT_SUBSTMT_ORGANIZATION, 0, unres)) {
                goto error;
            }
            trg->org = read_yin_subnode(ctx, child, "text");
            lyxml_free(ctx, child);
            if (!trg->org) {
                goto error;
            }

            substmt_prev = "organization";
        } else if (!strcmp(child->name, "contact")) {
            if (substmt_group > 2) {
                LOGVAL(LYE_INSTMT, LY_VLOG_NONE, NULL, child->name);
                LOGVAL(LYE_SPEC, LY_VLOG_NONE, NULL, "Statement \"%s\" cannot appear after \"%s\" statement.",
                       child->name, substmt_prev);
                goto error;
            }
            substmt_group = 2;

            if (trg->contact) {
                LOGVAL(LYE_TOOMANY, LY_VLOG_NONE, NULL, child->name, yin->name);
                goto error;
            }
            if (lyp_yin_parse_subnode_ext(trg, trg, LYEXT_PAR_MODULE, child, LYEXT_SUBSTMT_CONTACT, 0, unres)) {
                goto error;
            }
            trg->contact = read_yin_subnode(ctx, child, "text");
            lyxml_free(ctx, child);
            if (!trg->contact) {
                goto error;
            }

            substmt_prev = "contact";
        } else if (!strcmp(child->name, "yang-version")) {
            if (substmt_group > 0) {
                LOGVAL(LYE_INSTMT, LY_VLOG_NONE, NULL, child->name);
                LOGVAL(LYE_SPEC, LY_VLOG_NONE, NULL, "Statement \"%s\" cannot appear after \"%s\" statement.",
                       child->name, substmt_prev);
                goto error;
            }

            if (version_flag) {
                LOGVAL(LYE_TOOMANY, LY_VLOG_NONE, NULL, child->name, yin->name);
                goto error;
            }
            GETVAL(value, child, "value");
            if (strcmp(value, "1") && strcmp(value, "1.1")) {
                LOGVAL(LYE_INARG, LY_VLOG_NONE, NULL, value, "yang-version");
                goto error;
            }
            version_flag = 1;
            if (!strcmp(value, "1")) {
                if (submodule) {
                    if (module->version > 1) {
                        LOGVAL(LYE_INVER, LY_VLOG_NONE, NULL);
                        goto error;
                    }
                    submodule->version = 1;
                } else {
                    module->version = 1;
                }
            } else {
                if (submodule) {
                    if (module->version < 2) {
                        LOGVAL(LYE_INVER, LY_VLOG_NONE, NULL);
                        goto error;
                    }
                    submodule->version = 2;
                } else {
                    module->version = 2;
                }
            }

            if (lyp_yin_parse_subnode_ext(trg, trg, LYEXT_PAR_MODULE, child, LYEXT_SUBSTMT_VERSION, 0, unres)) {
                goto error;
            }
            lyxml_free(ctx, child);

            substmt_prev = "yang-version";
        } else if (!strcmp(child->name, "extension")) {
            substmt_group = 4;

            c_ext++;

            substmt_prev = "extension";
        } else if (!strcmp(child->name, "deviation")) {
            substmt_group = 4;

            c_dev++;

            substmt_prev = "deviation";
        } else {
            LOGVAL(LYE_INSTMT, LY_VLOG_NONE, NULL, child->name);
            goto error;
        }
    }

    /* check for mandatory statements */
    if (submodule) {
        if (!submodule->prefix) {
            LOGVAL(LYE_MISSCHILDSTMT, LY_VLOG_NONE, NULL, "belongs-to", "submodule");
            goto error;
        }
        if (!version_flag) {
            /* check version compatibility with the main module */
            if (module->version > 1) {
                LOGVAL(LYE_INVER, LY_VLOG_NONE, NULL);
                goto error;
            }
        }
    } else {
        if (!trg->ns) {
            LOGVAL(LYE_MISSCHILDSTMT, LY_VLOG_NONE, NULL, "namespace", "module");
            goto error;
        }
        if (!trg->prefix) {
            LOGVAL(LYE_MISSCHILDSTMT, LY_VLOG_NONE, NULL, "prefix", "module");
            goto error;
        }
    }

    /* allocate arrays for elements with cardinality of 0..n */
    if (c_imp) {
        trg->imp = calloc(c_imp, sizeof *trg->imp);
        LY_CHECK_ERR_GOTO(!trg->imp, LOGMEM, error);
    }
    if (c_rev) {
        trg->rev = calloc(c_rev, sizeof *trg->rev);
        LY_CHECK_ERR_GOTO(!trg->rev, LOGMEM, error);
    }
    if (c_tpdf) {
        trg->tpdf = calloc(c_tpdf, sizeof *trg->tpdf);
        LY_CHECK_ERR_GOTO(!trg->tpdf, LOGMEM, error);
    }
    if (c_ident) {
        trg->ident = calloc(c_ident, sizeof *trg->ident);
        LY_CHECK_ERR_GOTO(!trg->ident, LOGMEM, error);
    }
    if (c_inc) {
        trg->inc = calloc(c_inc, sizeof *trg->inc);
        LY_CHECK_ERR_GOTO(!trg->inc, LOGMEM, error);
    }
    if (c_aug) {
        trg->augment = calloc(c_aug, sizeof *trg->augment);
        LY_CHECK_ERR_GOTO(!trg->augment, LOGMEM, error);
    }
    if (c_ftrs) {
        trg->features = calloc(c_ftrs, sizeof *trg->features);
        LY_CHECK_ERR_GOTO(!trg->features, LOGMEM, error);
    }
    if (c_dev) {
        trg->deviation = calloc(c_dev, sizeof *trg->deviation);
        LY_CHECK_ERR_GOTO(!trg->deviation, LOGMEM, error);
    }
    if (c_ext) {
        trg->extensions = calloc(c_ext, sizeof *trg->extensions);
        LY_CHECK_ERR_GOTO(!trg->extensions, LOGMEM, error);
    }

    /* middle part 1 - process revision and then check whether this (sub)module was not already parsed, add it there */
    LY_TREE_FOR_SAFE(revs.child, next, child) {
        r = fill_yin_revision(trg, child, &trg->rev[trg->rev_size], unres);
        trg->rev_size++;
        if (r) {
            goto error;
        }

        /* check uniqueness of the revision date - not required by RFC */
        for (i = 0; i < (trg->rev_size - 1); i++) {
            if (!strcmp(trg->rev[i].date, trg->rev[trg->rev_size - 1].date)) {
                LOGWRN("Module's revisions are not unique (%s).", trg->rev[trg->rev_size - 1].date);
                break;
            }
        }

        lyxml_free(ctx, child);
    }

    /* check the module with respect to the context now */
    if (!submodule) {
        switch (lyp_ctx_check_module(module)) {
        case -1:
            goto error;
        case 0:
            break;
        case 1:
            /* it's already there */
            ret = 1;
            goto error;
        }
    }

    /* middle part 2 - process nodes with cardinality of 0..n except the data nodes and augments */
    LY_TREE_FOR_SAFE(yin->child, next, child) {
        if (!strcmp(child->name, "import")) {
            r = fill_yin_import(trg, child, &trg->imp[trg->imp_size], unres);
            trg->imp_size++;
            if (r) {
                goto error;
            }

        } else if (!strcmp(child->name, "include")) {
            r = fill_yin_include(module, submodule, child, &trg->inc[trg->inc_size], unres);
            trg->inc_size++;
            if (r) {
                goto error;
            }

        } else if (!strcmp(child->name, "typedef")) {
            r = fill_yin_typedef(trg, NULL, child, &trg->tpdf[trg->tpdf_size], unres);
            trg->tpdf_size++;
            if (r) {
                goto error;
            }

        } else if (!strcmp(child->name, "identity")) {
            r = fill_yin_identity(trg, child, &trg->ident[trg->ident_size], unres);
            trg->ident_size++;
            if (r) {
                goto error;
            }

        } else if (!strcmp(child->name, "feature")) {
            r = fill_yin_feature(trg, child, &trg->features[trg->features_size], unres);
            trg->features_size++;
            if (r) {
                goto error;
            }

        } else if (!strcmp(child->name, "extension")) {
            r = fill_yin_extension(trg, child, &trg->extensions[trg->extensions_size], unres);
            trg->extensions_size++;
            if (r) {
                goto error;
            }

        } else if (!strcmp(child->name, "deviation")) {
            r = fill_yin_deviation(trg, child, &trg->deviation[trg->deviation_size], unres);
            trg->deviation_size++;
            if (r) {
                goto error;
            }
        }
    }

    /* process extension instances */
    if (c_extinst) {
        /* some extensions may be already present from the substatements */
        reallocated = realloc(trg->ext, (c_extinst + trg->ext_size) * sizeof *trg->ext);
        LY_CHECK_ERR_GOTO(!reallocated, LOGMEM, error);
        trg->ext = reallocated;

        /* init memory */
        memset(&trg->ext[trg->ext_size], 0, c_extinst * sizeof *trg->ext);

        LY_TREE_FOR_SAFE(exts.child, next, child) {
            r = lyp_yin_fill_ext(trg, LYEXT_PAR_MODULE, 0, 0, trg, child, &trg->ext, trg->ext_size, unres);
            trg->ext_size++;
            if (r) {
                goto error;
            }
        }
    }

    /* process data nodes. Start with groupings to allow uses
     * refer to them. Submodule's data nodes are stored in the
     * main module data tree.
     */
    LY_TREE_FOR_SAFE(grps.child, next, child) {
        node = read_yin_grouping(trg, NULL, child, 0, unres);
        if (!node) {
            goto error;
        }

        lyxml_free(ctx, child);
    }

    /* parse data nodes, ... */
    LY_TREE_FOR_SAFE(root.child, next, child) {

        if (!strcmp(child->name, "container")) {
            node = read_yin_container(trg, NULL, child, 0, unres);
        } else if (!strcmp(child->name, "leaf-list")) {
            node = read_yin_leaflist(trg, NULL, child, 0, unres);
        } else if (!strcmp(child->name, "leaf")) {
            node = read_yin_leaf(trg, NULL, child, 0, unres);
        } else if (!strcmp(child->name, "list")) {
            node = read_yin_list(trg, NULL, child, 0, unres);
        } else if (!strcmp(child->name, "choice")) {
            node = read_yin_choice(trg, NULL, child, 0, unres);
        } else if (!strcmp(child->name, "uses")) {
            node = read_yin_uses(trg, NULL, child, 0, unres);
        } else if (!strcmp(child->name, "anyxml")) {
            node = read_yin_anydata(trg, NULL, child, LYS_ANYXML, 0, unres);
        } else if (!strcmp(child->name, "anydata")) {
            node = read_yin_anydata(trg, NULL, child, LYS_ANYDATA, 0, unres);
        } else if (!strcmp(child->name, "rpc")) {
            node = read_yin_rpc_action(trg, NULL, child, 0, unres);
        } else if (!strcmp(child->name, "notification")) {
            node = read_yin_notif(trg, NULL, child, 0, unres);
        }
        if (!node) {
            goto error;
        }

        lyxml_free(ctx, child);
    }

    /* ... and finally augments (last, so we can augment our data, for instance) */
    LY_TREE_FOR_SAFE(augs.child, next, child) {
        r = fill_yin_augment(trg, NULL, child, &trg->augment[trg->augment_size], 0, unres);
        trg->augment_size++;

        if (r) {
            goto error;
        }
        lyxml_free(ctx, child);
    }

    return 0;

error:
    while (root.child) {
        lyxml_free(ctx, root.child);
    }
    while (grps.child) {
        lyxml_free(ctx, grps.child);
    }
    while (augs.child) {
        lyxml_free(ctx, augs.child);
    }
    while (revs.child) {
        lyxml_free(ctx, revs.child);
    }
    while (exts.child) {
        lyxml_free(module->ctx, exts.child);
    }

    return ret;
}

/* logs directly */
struct lys_submodule *
yin_read_submodule(struct lys_module *module, const char *data, struct unres_schema *unres)
{
    struct lyxml_elem *yin;
    struct lys_submodule *submodule = NULL;
    const char *value;

    assert(module->ctx);

    yin = lyxml_parse_mem(module->ctx, data, LYXML_PARSE_NOMIXEDCONTENT);
    if (!yin) {
        return NULL;
    }

    /* check root element */
    if (!yin->name || strcmp(yin->name, "submodule")) {
        LOGVAL(LYE_INSTMT, LY_VLOG_NONE, NULL, yin->name);
        goto error;
    }

    GETVAL(value, yin, "name");
    if (lyp_check_identifier(value, LY_IDENT_NAME, NULL, NULL)) {
        goto error;
    }

    submodule = calloc(1, sizeof *submodule);
    LY_CHECK_ERR_GOTO(!submodule, LOGMEM, error);

    submodule->ctx = module->ctx;
    submodule->name = lydict_insert(submodule->ctx, value, strlen(value));
    submodule->type = 1;
    submodule->implemented = module->implemented;
    submodule->belongsto = module;

    /* add into the list of processed modules */
    if (lyp_check_circmod_add((struct lys_module *)submodule)) {
        goto error;
    }

    LOGVRB("Reading submodule \"%s\".", submodule->name);
    /* module cannot be changed in this case and 1 cannot be returned */
    if (read_sub_module(module, submodule, yin, unres)) {
        goto error;
    }

    lyp_sort_revisions((struct lys_module *)submodule);

    /* cleanup */
    lyxml_free(module->ctx, yin);
    lyp_check_circmod_pop(module->ctx);

    LOGVRB("Submodule \"%s\" successfully parsed.", submodule->name);
    return submodule;

error:
    /* cleanup */
    unres_schema_free((struct lys_module *)submodule, &unres, 0);
    lyxml_free(module->ctx, yin);

    if (!submodule) {
        LOGERR(ly_errno, "Submodule parsing failed.");
        return NULL;
    }

    LOGERR(ly_errno, "Submodule \"%s\" parsing failed.", submodule->name);

    lyp_check_circmod_pop(module->ctx);
    lys_sub_module_remove_devs_augs((struct lys_module *)submodule);
    lys_submodule_module_data_free(submodule);
    lys_submodule_free(submodule, NULL);
    return NULL;
}

/* logs directly */
struct lys_module *
yin_read_module_(struct ly_ctx *ctx, struct lyxml_elem *yin, const char *revision, int implement)
{
    struct lys_module *module = NULL;
    struct unres_schema *unres;
    const char *value;
    int ret;

    unres = calloc(1, sizeof *unres);
    LY_CHECK_ERR_RETURN(!unres, LOGMEM, NULL);

    /* check root element */
    if (!yin->name || strcmp(yin->name, "module")) {
        if (ly_strequal("submodule", yin->name, 0)) {
            LOGVAL(LYE_SUBMODULE, LY_VLOG_NONE, NULL);
        } else {
            LOGVAL(LYE_INSTMT, LY_VLOG_NONE, NULL, yin->name);
        }
        goto error;
    }

    GETVAL(value, yin, "name");
    if (lyp_check_identifier(value, LY_IDENT_NAME, NULL, NULL)) {
        goto error;
    }

    module = calloc(1, sizeof *module);
    LY_CHECK_ERR_GOTO(!module, LOGMEM, error);

    module->ctx = ctx;
    module->name = lydict_insert(ctx, value, strlen(value));
    module->type = 0;
    module->implemented = (implement ? 1 : 0);

    /* add into the list of processed modules */
    if (lyp_check_circmod_add(module)) {
        goto error;
    }

    LOGVRB("Reading module \"%s\".", module->name);
    ret = read_sub_module(module, NULL, yin, unres);
    if (ret == -1) {
        goto error;
    }

    if (ret == 1) {
        assert(!unres->count);
    } else {
        /* resolve rest of unres items */
        if (unres->count && resolve_unres_schema(module, unres)) {
            goto error;
        }

        /* check correctness of includes */
        if (lyp_check_include_missing(module)) {
            goto error;
        }

        /* remove our submodules from the parsed submodules list */
        lyp_del_includedup(module);
    }

    lyp_sort_revisions(module);

    if (lyp_rfn_apply_ext(module) || lyp_deviation_apply_ext(module)) {
        goto error;
    }

    if (revision) {
        /* check revision of the parsed model */
        if (!module->rev_size || strcmp(revision, module->rev[0].date)) {
            LOGVRB("Module \"%s\" parsed with the wrong revision (\"%s\" instead \"%s\").",
                   module->name, module->rev[0].date, revision);
            goto error;
        }
    }

    /* add into context if not already there */
    if (!ret) {
        if (module->deviation_size && !module->implemented) {
            LOGVRB("Module \"%s\" includes deviations, changing its conformance to \"implement\".", module->name);
            /* deviations always causes target to be made implemented,
             * but augents and leafrefs not, so we have to apply them now */
            if (lys_set_implemented(module)) {
                goto error;
            }
        }

        if (lyp_ctx_add_module(module)) {
            goto error;
        }
    } else {
        /* free what was parsed */
        lys_free(module, NULL, 0);

        /* get the model from the context */
        module = (struct lys_module *)ly_ctx_get_module(ctx, value, revision);
        assert(module);
    }

    unres_schema_free(NULL, &unres, 0);
    lyp_check_circmod_pop(ctx);
    LOGVRB("Module \"%s\" successfully parsed.", module->name);
    return module;

error:
    /* cleanup */
    unres_schema_free(module, &unres, 1);

    if (!module) {
        if (ly_vecode != LYVE_SUBMODULE) {
            LOGERR(ly_errno, "Module parsing failed.");
        }
        return NULL;
    }

    LOGERR(ly_errno, "Module \"%s\" parsing failed.", module->name);

    lyp_check_circmod_pop(ctx);
    lyp_del_includedup(module);
    lys_sub_module_remove_devs_augs(module);
    lys_free(module, NULL, 1);
    return NULL;
}

/* logs directly */
struct lys_module *
yin_read_module(struct ly_ctx *ctx, const char *data, const char *revision, int implement)
{
    struct lyxml_elem *yin;
    struct lys_module *result;

    yin = lyxml_parse_mem(ctx, data, LYXML_PARSE_NOMIXEDCONTENT);
    if (!yin) {
        LOGERR(ly_errno, "Module parsing failed.");
        return NULL;
    }

    result = yin_read_module_(ctx, yin, revision, implement);

    lyxml_free(ctx, yin);

    return result;
}

static int
yin_parse_extcomplex_bool(struct lys_module *mod, struct lyxml_elem *node,
                          struct lys_ext_instance_complex *ext, LY_STMT stmt,
                          const char *true_val, const char *false_val, struct unres_schema *unres)
{
    uint8_t *val;
    const char *str;
    struct lyext_substmt *info;

    val = lys_ext_complex_get_substmt(stmt, ext, &info);
    if (!val) {
        LOGVAL(LYE_INCHILDSTMT, LY_VLOG_NONE, NULL, node->name, node->parent->name);
        return EXIT_FAILURE;
    }
    if (*val) {
        LOGVAL(LYE_TOOMANY, LY_VLOG_NONE, NULL, node->name, node->parent->name);
        return EXIT_FAILURE;
    }

    if (lyp_yin_parse_subnode_ext(mod, ext, LYEXT_PAR_EXTINST, node, (LYEXT_SUBSTMT)stmt, 0, unres)) {
        return EXIT_FAILURE;
    }

    str = lyxml_get_attr(node, "value", NULL);
    if (!str) {
        LOGVAL(LYE_MISSARG, LY_VLOG_NONE, NULL, "value", node->name);
    } else if (true_val && !strcmp(true_val, str)) {
        /* true value */
        *val = 1;
    } else if (false_val && !strcmp(false_val, str)) {
        /* false value */
        *val = 2;
    } else {
        /* unknown value */
        LOGVAL(LYE_INARG, LY_VLOG_NONE, NULL, str, node->name);
        return EXIT_FAILURE;
    }

    return EXIT_SUCCESS;
}

/*
 * argelem - 1 if the value is stored in a standalone YIN element, 0 if stored as attribute
 * argname - name of the element/attribute where the value is stored
 */
static int
yin_parse_extcomplex_str(struct lys_module *mod, struct lyxml_elem *node,
                         struct lys_ext_instance_complex *ext, LY_STMT stmt,
                         int argelem, const char *argname, struct unres_schema *unres)
{
    int c;
    const char **str, ***p = NULL, *value;
    void *reallocated;
    struct lyext_substmt *info;

    str = lys_ext_complex_get_substmt(stmt, ext, &info);
    if (!str) {
        LOGVAL(LYE_INCHILDSTMT, LY_VLOG_NONE, NULL, node->name, node->parent->name);
        return EXIT_FAILURE;
    }
    if (info->cardinality < LY_STMT_CARD_SOME && *str) {
        LOGVAL(LYE_TOOMANY, LY_VLOG_NONE, NULL, node->name, node->parent->name);
        return EXIT_FAILURE;
    }

    c = 0;
    if (info->cardinality >= LY_STMT_CARD_SOME) {
        /* there can be multiple instances, str is actually const char *** */
        p = (const char ***)str;
        if (!p[0]) {
            /* allocate initial array */
            p[0] = malloc(2 * sizeof(const char *));
            LY_CHECK_ERR_RETURN(!p[0], LOGMEM, EXIT_FAILURE);
            if (stmt == LY_STMT_BELONGSTO) {
                /* allocate another array for the belongs-to's prefixes */
                p[1] = malloc(2 * sizeof(const char *));
                LY_CHECK_ERR_RETURN(!p[1], LOGMEM, EXIT_FAILURE);
            } else if (stmt == LY_STMT_ARGUMENT) {
                /* allocate another array for the yin element */
                ((uint8_t **)p)[1] = malloc(2 * sizeof(uint8_t));
                LY_CHECK_ERR_RETURN(!p[1], LOGMEM, EXIT_FAILURE);
            }
        } else {
            /* get the index in the array to add new item */
            for (c = 0; p[0][c]; c++);
        }
        str = p[0];
    }
    if (lyp_yin_parse_subnode_ext(mod, ext, LYEXT_PAR_EXTINST, node, (LYEXT_SUBSTMT)stmt, c, unres)) {
        return EXIT_FAILURE;
    }

    if (argelem) {
        str[c] = read_yin_subnode(mod->ctx, node, argname);
        if (!str[c]) {
            return EXIT_FAILURE;
        }
    } else {
        str[c] = lyxml_get_attr(node, argname, NULL);
        if (!str[c]) {
            LOGVAL(LYE_MISSARG, LY_VLOG_NONE, NULL, argname, node->name);
            return EXIT_FAILURE;
        } else {
            str[c] = lydict_insert(mod->ctx, str[c], 0);
        }

        if (stmt == LY_STMT_BELONGSTO) {
            /* get the belongs-to's mandatory prefix substatement */
            if (!node->child) {
                LOGVAL(LYE_MISSCHILDSTMT, LY_VLOG_NONE, NULL, "prefix", node->name);
                return EXIT_FAILURE;
            } else if (strcmp(node->child->name, "prefix")) {
                LOGVAL(LYE_INSTMT, LY_VLOG_NONE, NULL, node->child->name);
                return EXIT_FAILURE;
            } else if (node->child->next) {
                LOGVAL(LYE_INSTMT, LY_VLOG_NONE, NULL, node->child->next->name);
                return EXIT_FAILURE;
            }
            /* and now finally get the value */
            if (p) {
                str = p[1];
            } else {
                str++;
            }
            str[c] = lyxml_get_attr(node->child, "value", ((void *)0));
            if (!str[c]) {
                LOGVAL(LYE_MISSARG, LY_VLOG_NONE, NULL, "value", node->child->name);
                return EXIT_FAILURE;
            }
            str[c] = lydict_insert(mod->ctx, str[c], 0);

            if (!str[c] || lyp_yin_parse_subnode_ext(mod, ext, LYEXT_PAR_EXTINST, node->child, LYEXT_SUBSTMT_PREFIX, c, unres)) {
                return EXIT_FAILURE;
            }
        } else if (stmt == LY_STMT_ARGUMENT) {
            str = (p) ? p[1] : str + 1;
            if (!node->child) {
                /* default value of yin element */
                ((uint8_t *)str)[c] = 2;
            } else {
                /* get optional yin-element substatement */
                if (strcmp(node->child->name, "yin-element")) {
                    LOGVAL(LYE_INSTMT, LY_VLOG_NONE, NULL, node->child->name);
                    return EXIT_FAILURE;
                } else if (node->child->next) {
                    LOGVAL(LYE_INSTMT, LY_VLOG_NONE, NULL, node->child->next->name);
                    return EXIT_FAILURE;
                } else {
                    /* and now finally get the value */
                    value = lyxml_get_attr(node->child, "value", NULL);
                    if (!value) {
                        LOGVAL(LYE_MISSARG, LY_VLOG_NONE, NULL, "value", node->child->name);
                        return EXIT_FAILURE;
                    }
                    if (ly_strequal(value, "true", 0)) {
                        ((uint8_t *)str)[c] = 1;
                    } else if (ly_strequal(value, "false", 0)) {
                        ((uint8_t *)str)[c] = 2;
                    } else {
                        LOGVAL(LYE_INARG, LY_VLOG_NONE, NULL, str, node->name);
                        return EXIT_FAILURE;
                    }

                    if (lyp_yin_parse_subnode_ext(mod, ext, LYEXT_PAR_EXTINST, node->child, LYEXT_SUBSTMT_YINELEM, c, unres)) {
                        return EXIT_FAILURE;
                    }
                }
            }
        }
    }
    if (p) {
        /* enlarge the array(s) */
        reallocated = realloc(p[0], (c + 2) * sizeof(const char *));
        if (!reallocated) {
            LOGMEM;
            lydict_remove(mod->ctx, p[0][c]);
            p[0][c] = NULL;
            return EXIT_FAILURE;
        }
        p[0] = reallocated;
        p[0][c + 1] = NULL;

        if (stmt == LY_STMT_BELONGSTO) {
            /* enlarge the second belongs-to's array with prefixes */
            reallocated = realloc(p[1], (c + 2) * sizeof(const char *));
            if (!reallocated) {
                LOGMEM;
                lydict_remove(mod->ctx, p[1][c]);
                p[1][c] = NULL;
                return EXIT_FAILURE;
            }
            p[1] = reallocated;
            p[1][c + 1] = NULL;
        } else if (stmt == LY_STMT_ARGUMENT){
            /* enlarge the second argument's array with yin element */
            reallocated = realloc(p[1], (c + 2) * sizeof(uint8_t));
            if (!reallocated) {
                LOGMEM;
                ((uint8_t *)p[1])[c] = 0;
                return EXIT_FAILURE;
            }
            p[1] = reallocated;
            ((uint8_t *)p[1])[c + 1] = 0;
        }
    }

    return EXIT_SUCCESS;
}

static void *
yin_getplace_for_extcomplex_flags(struct lyxml_elem *node, struct lys_ext_instance_complex *ext, LY_STMT stmt,
                                  uint16_t mask)
{
    void *data;
    struct lyext_substmt *info;

    data = lys_ext_complex_get_substmt(stmt, ext, &info);
    if (!data) {
        LOGVAL(LYE_INCHILDSTMT, LY_VLOG_NONE, NULL, node->name, node->parent->name);
        return NULL;
    }
    if (info->cardinality < LY_STMT_CARD_SOME && ((*(uint16_t *)data) & mask)) {
        LOGVAL(LYE_TOOMANY, LY_VLOG_NONE, NULL, node->name, node->parent->name);
        return NULL;
    }

    return data;
}

static int
yin_parse_extcomplex_flag(struct lys_module *mod, struct lyxml_elem *node,
                          struct lys_ext_instance_complex *ext, LY_STMT stmt,
                          const char *val1_str, const char *val2_str, uint16_t mask,
                          uint16_t val1, uint16_t val2, struct unres_schema *unres)
{
    uint16_t *val;
    const char *str;

    val = yin_getplace_for_extcomplex_flags(node, ext, stmt, mask);
    if (!val) {
        return EXIT_FAILURE;
    }

    str = lyxml_get_attr(node, "value", NULL);
    if (!str) {
        LOGVAL(LYE_MISSARG, LY_VLOG_NONE, NULL, "value", node->name);
    } else if (!strcmp(val1_str, str)) {
        *val = *val | val1;
    } else if (!strcmp(val2_str, str)) {
        *val = *val | val2;
    } else {
        /* unknown value */
        LOGVAL(LYE_INARG, LY_VLOG_NONE, NULL, str, node->name);
        return EXIT_FAILURE;
    }
    if (lyp_yin_parse_subnode_ext(mod, ext, LYEXT_PAR_EXTINST, node, (LYEXT_SUBSTMT)stmt, 0, unres)) {
        return EXIT_FAILURE;
    }
    return EXIT_SUCCESS;
}

static struct lys_node **
yin_getplace_for_extcomplex_node(struct lyxml_elem *node, struct lys_ext_instance_complex *ext, LY_STMT stmt)
{
    struct lyext_substmt *info;
    struct lys_node **snode, *siter;

    snode = lys_ext_complex_get_substmt(stmt, ext, &info);
    if (!snode) {
        LOGVAL(LYE_INCHILDSTMT, LY_VLOG_NONE, NULL, node->name, node->parent->name);
        return NULL;
    }
    if (info->cardinality < LY_STMT_CARD_SOME) {
        LY_TREE_FOR(*snode, siter) {
            if (stmt == lys_snode2stmt(siter->nodetype)) {
                LOGVAL(LYE_TOOMANY, LY_VLOG_NONE, NULL, node->name, node->parent->name);
                return NULL;
            }
        }
    }

    return snode;
}

static void **
yin_getplace_for_extcomplex_struct(struct lyxml_elem *node, struct lys_ext_instance_complex *ext, LY_STMT stmt)
{
    int c;
    void **data, ***p = NULL;
    void *reallocated;
    struct lyext_substmt *info;

    data = lys_ext_complex_get_substmt(stmt, ext, &info);
    if (!data) {
        LOGVAL(LYE_INCHILDSTMT, LY_VLOG_NONE, NULL, node->name, node->parent->name);
        return NULL;
    }
    if (info->cardinality < LY_STMT_CARD_SOME && *data) {
        LOGVAL(LYE_TOOMANY, LY_VLOG_NONE, NULL, node->name, node->parent->name);
        return NULL;
    }

    c = 0;
    if (info->cardinality >= LY_STMT_CARD_SOME) {
        /* there can be multiple instances, so instead of pointer to array,
         * we have in data pointer to pointer to array */
        p = (void ***)data;
        data = *p;
        if (!data) {
            /* allocate initial array */
            *p = data = malloc(2 * sizeof(void *));
            LY_CHECK_ERR_RETURN(!data, LOGMEM, NULL);
        } else {
            for (c = 0; *data; data++, c++);
        }
    }

    if (p) {
        /* enlarge the array */
        reallocated = realloc(*p, (c + 2) * sizeof(void *));
        LY_CHECK_ERR_RETURN(!reallocated, LOGMEM, NULL);
        *p = reallocated;
        data = *p;
        data[c + 1] = NULL;
    }

    return &data[c];
}

int
lyp_yin_parse_complex_ext(struct lys_module *mod, struct lys_ext_instance_complex *ext, struct lyxml_elem *yin,
                          struct unres_schema *unres)
{
    struct lyxml_elem *next, *node, *child;
    struct lys_type **type;
    void **pp, *p, *reallocated;
    const char *value, *name;
    char *endptr, modifier;
    struct lyext_substmt *info;
    long int v;
    long long int ll;
    unsigned long u;
    int i, j;

#define YIN_STORE_VALUE(TYPE, FROM, TO)           \
    *(TYPE **)TO = malloc(sizeof(TYPE));          \
    if (!*(TYPE **)TO) { LOGMEM; goto error; }    \
    (**(TYPE **)TO) = (TYPE)FROM;

#define YIN_EXTCOMPLEX_GETPLACE(STMT, TYPE)                                          \
    p = lys_ext_complex_get_substmt(STMT, ext, &info);                               \
    if (!p) {                                                                        \
        LOGVAL(LYE_INCHILDSTMT, LY_VLOG_NONE, NULL, node->name, node->parent->name); \
        goto error;                                                                  \
    }                                                                                \
    if (info->cardinality < LY_STMT_CARD_SOME && (*(TYPE*)p)) {                      \
        LOGVAL(LYE_TOOMANY, LY_VLOG_NONE, NULL, node->name, node->parent->name);     \
        goto error;                                                                  \
    }                                                                                \
    pp = NULL; i = 0;                                                                \
    if (info->cardinality >= LY_STMT_CARD_SOME) {                                    \
        /* there can be multiple instances */                                        \
        pp = p;                                                                      \
        if (!(*pp)) {                                                                \
            *pp = malloc(2 * sizeof(TYPE)); /* allocate initial array */             \
            LY_CHECK_ERR_GOTO(!*pp, LOGMEM, error);                                  \
        } else {                                                                     \
            for (i = 0; (*(TYPE**)pp)[i]; i++);                                      \
        }                                                                            \
        p = &(*(TYPE**)pp)[i];                                                       \
    }
#define YIN_EXTCOMPLEX_ENLARGE(TYPE)                         \
    if (pp) {                                                \
        /* enlarge the array */                              \
        reallocated = realloc(*pp, (i + 2) * sizeof(TYPE*)); \
        LY_CHECK_ERR_GOTO(!reallocated, LOGMEM, error);      \
        *pp = reallocated;                                   \
        (*(TYPE**)pp)[i + 1] = 0;                            \
    }
#define YIN_EXTCOMPLEX_PARSE_SNODE(STMT, FUNC, ARGS...)                              \
    pp = (void**)yin_getplace_for_extcomplex_node(node, ext, STMT);                  \
    if (!pp) { goto error; }                                                         \
    if (!FUNC(mod, (struct lys_node*)ext, node, ##ARGS, LYS_PARSE_OPT_CFG_NOINHERIT, unres)) { goto error; }
#define YIN_EXTCOMPLEX_PARSE_RESTR(STMT)                                             \
    YIN_EXTCOMPLEX_GETPLACE(STMT, struct lys_restr*);                                \
    GETVAL(value, node, "value");                                                    \
    *(struct lys_restr **)p = calloc(1, sizeof(struct lys_restr));                   \
    LY_CHECK_ERR_GOTO(!*(struct lys_restr **)p, LOGMEM, error);                      \
    (*(struct lys_restr **)p)->expr = lydict_insert(mod->ctx, value, 0);             \
    if (read_restr_substmt(mod, *(struct lys_restr **)p, node, unres)) {             \
        goto error;                                                                  \
    }                                                                                \
    YIN_EXTCOMPLEX_ENLARGE(struct lys_restr*);

    LY_TREE_FOR_SAFE(yin->child, next, node) {
        if (!node->ns) {
            /* garbage */
        } else if (node->ns == yin->ns && (ext->flags & LYS_YINELEM) && ly_strequal(node->name, ext->def->argument, 1)) {
            /* we have the extension's argument */
            if (ext->arg_value) {
                LOGVAL(LYE_TOOMANY, LY_VLOG_NONE, NULL, node->name, yin->name);
                goto error;
            }
            ext->arg_value = node->content;
            node->content = NULL;
        } else if (strcmp(node->ns->value, LY_NSYIN)) {
            /* extension */
            if (lyp_yin_parse_subnode_ext(mod, ext, LYEXT_PAR_EXTINST, node, LYEXT_SUBSTMT_SELF, 0, unres)) {
                goto error;
            }
        } else if (!strcmp(node->name, "description")) {
            if (yin_parse_extcomplex_str(mod, node, ext, LY_STMT_DESCRIPTION, 1, "text", unres)) {
                goto error;
            }
        } else if (!strcmp(node->name, "reference")) {
            if (yin_parse_extcomplex_str(mod, node, ext, LY_STMT_REFERENCE, 1, "text", unres)) {
                goto error;
            }
        } else if (!strcmp(node->name, "units")) {
            if (yin_parse_extcomplex_str(mod, node, ext, LY_STMT_UNITS, 0, "name", unres)) {
                goto error;
            }
        } else if (!strcmp(node->name, "type")) {
            type = (struct lys_type **)yin_getplace_for_extcomplex_struct(node, ext, LY_STMT_TYPE);
            if (!type) {
                goto error;
            }
            /* allocate type structure */
            (*type) = calloc(1, sizeof **type);
            LY_CHECK_ERR_GOTO(!*type, LOGMEM, error);

            /* HACK for unres */
            lyxml_unlink(mod->ctx, node);
            (*type)->der = (struct lys_tpdf *)node;
            (*type)->parent = (struct lys_tpdf *)ext;

            if (unres_schema_add_node(mod, unres, *type, UNRES_TYPE_DER_EXT, NULL) == -1) {
                (*type)->der = NULL;
                goto error;
            }
            continue; /* skip lyxml_free() */
        } else if (!strcmp(node->name, "typedef")) {
            pp = yin_getplace_for_extcomplex_struct(node, ext, LY_STMT_TYPEDEF);
            if (!pp) {
                goto error;
            }
            /* allocate typedef structure */
            (*pp) = calloc(1, sizeof(struct lys_tpdf));
            LY_CHECK_ERR_GOTO(!*pp, LOGMEM, error);

            if (fill_yin_typedef(mod, (struct lys_node *)ext, node, *((struct lys_tpdf **)pp), unres)) {
                goto error;
            }
        } else if (!strcmp(node->name, "if-feature")) {
            pp = yin_getplace_for_extcomplex_struct(node, ext, LY_STMT_IFFEATURE);
            if (!pp) {
                goto error;
            }
            /* allocate iffeature structure */
            (*pp) = calloc(1, sizeof(struct lys_iffeature));
            LY_CHECK_ERR_GOTO(!*pp, LOGMEM, error);

            if (fill_yin_iffeature((struct lys_node *)ext, 0, node, *((struct lys_iffeature **)pp), unres)) {
                goto error;
            }
        } else if (!strcmp(node->name, "status")) {
            p = yin_getplace_for_extcomplex_flags(node, ext, LY_STMT_STATUS, LYS_STATUS_MASK);
            if (!p) {
                goto error;
            }

            GETVAL(value, node, "value");
            if (!strcmp(value, "current")) {
                *(uint16_t*)p |= LYS_STATUS_CURR;
            } else if (!strcmp(value, "deprecated")) {
                *(uint16_t*)p |= LYS_STATUS_DEPRC;
            } else if (!strcmp(value, "obsolete")) {
                *(uint16_t*)p |= LYS_STATUS_OBSLT;
            } else {
                LOGVAL(LYE_INARG, LY_VLOG_NONE, NULL, value, node->name);
                goto error;
            }

            if (lyp_yin_parse_subnode_ext(mod, ext, LYEXT_PAR_EXTINST, node, LYEXT_SUBSTMT_STATUS, 0, unres)) {
                goto error;
            }
        } else if (!strcmp(node->name, "config")) {
            if (yin_parse_extcomplex_flag(mod, node, ext, LY_STMT_MANDATORY, "true", "false", LYS_CONFIG_MASK,
                                         LYS_CONFIG_W | LYS_CONFIG_SET, LYS_CONFIG_R | LYS_CONFIG_SET, unres)) {
                goto error;
            }
        } else if (!strcmp(node->name, "argument")) {
            if (yin_parse_extcomplex_str(mod, node, ext, LY_STMT_ARGUMENT, 0, "name", unres)) {
                goto error;
            }
        } else if (!strcmp(node->name, "default")) {
            if (yin_parse_extcomplex_str(mod, node, ext, LY_STMT_DEFAULT, 0, "value", unres)) {
                goto error;
            }
        } else if (!strcmp(node->name, "mandatory")) {
            if (yin_parse_extcomplex_flag(mod, node, ext, LY_STMT_MANDATORY,
                                         "true", "false", LYS_MAND_MASK, LYS_MAND_TRUE, LYS_MAND_FALSE, unres)) {
                goto error;
            }
        } else if (!strcmp(node->name, "error-app-tag")) {
            if (yin_parse_extcomplex_str(mod, node, ext, LY_STMT_ERRTAG, 0, "value", unres)) {
                goto error;
            }
        } else if (!strcmp(node->name, "error-message")) {
            if (yin_parse_extcomplex_str(mod, node, ext, LY_STMT_ERRMSG, 1, "value", unres)) {
                goto error;
            }
        } else if (!strcmp(node->name, "prefix")) {
            if (yin_parse_extcomplex_str(mod, node, ext, LY_STMT_PREFIX, 0, "value", unres)) {
                goto error;
            }
        } else if (!strcmp(node->name, "namespace")) {
            if (yin_parse_extcomplex_str(mod, node, ext, LY_STMT_NAMESPACE, 0, "uri", unres)) {
                goto error;
            }
        } else if (!strcmp(node->name, "presence")) {
            if (yin_parse_extcomplex_str(mod, node, ext, LY_STMT_PRESENCE, 0, "value", unres)) {
                goto error;
            }
        } else if (!strcmp(node->name, "revision-date")) {
            if (yin_parse_extcomplex_str(mod, node, ext, LY_STMT_REVISIONDATE, 0, "date", unres)) {
                goto error;
            }
        } else if (!strcmp(node->name, "key")) {
            if (yin_parse_extcomplex_str(mod, node, ext, LY_STMT_KEY, 0, "value", unres)) {
                goto error;
            }
        } else if (!strcmp(node->name, "base")) {
            if (yin_parse_extcomplex_str(mod, node, ext, LY_STMT_BASE, 0, "name", unres)) {
                goto error;
            }
        } else if (!strcmp(node->name, "ordered-by")) {
            if (yin_parse_extcomplex_flag(mod, node, ext, LY_STMT_ORDEREDBY,
                                          "user", "system", LYS_USERORDERED, LYS_USERORDERED, 0, unres)) {
                goto error;
            }
        } else if (!strcmp(node->name, "belongs-to")) {
            if (yin_parse_extcomplex_str(mod, node, ext, LY_STMT_BELONGSTO, 0, "module", unres)) {
                goto error;
            }
        } else if (!strcmp(node->name, "contact")) {
            if (yin_parse_extcomplex_str(mod, node, ext, LY_STMT_CONTACT, 1, "text", unres)) {
                goto error;
            }
        } else if (!strcmp(node->name, "organization")) {
            if (yin_parse_extcomplex_str(mod, node, ext, LY_STMT_ORGANIZATION, 1, "text", unres)) {
                goto error;
            }
        } else if (!strcmp(node->name, "path")) {
            if (yin_parse_extcomplex_str(mod, node, ext, LY_STMT_PATH, 0, "value", unres)) {
                goto error;
            }
        } else if (!strcmp(node->name, "require-instance")) {
            if (yin_parse_extcomplex_bool(mod, node, ext, LY_STMT_REQINSTANCE, "true", "false", unres)) {
                goto error;
            }
        } else if (!strcmp(node->name, "modifier")) {
            if (yin_parse_extcomplex_bool(mod, node, ext, LY_STMT_MODIFIER, "invert-match", NULL, unres)) {
                goto error;
            }
        } else if (!strcmp(node->name, "fraction-digits")) {
            YIN_EXTCOMPLEX_GETPLACE(LY_STMT_DIGITS, uint8_t);

            GETVAL(value, node, "value");
            v = strtol(value, NULL, 10);

            /* range check */
            if (v < 1 || v > 18) {
                LOGVAL(LYE_INARG, LY_VLOG_NONE, NULL, value, node->name);
                goto error;
            }

            if (lyp_yin_parse_subnode_ext(mod, ext, LYEXT_PAR_EXTINST, node, LYEXT_SUBSTMT_STATUS, i, unres)) {
                goto error;
            }

            /* store the value */
            (*(uint8_t *)p) = (uint8_t)v;

            YIN_EXTCOMPLEX_ENLARGE(uint8_t);
        } else if (!strcmp(node->name, "max-elements")) {
            YIN_EXTCOMPLEX_GETPLACE(LY_STMT_MAX, uint32_t*);

            GETVAL(value, node, "value");
            while (isspace(value[0])) {
                value++;
            }

            if (!strcmp(value, "unbounded")) {
                u = 0;
            } else {
                /* convert it to uint32_t */
                errno = 0; endptr = NULL;
                u = strtoul(value, &endptr, 10);
                if (*endptr || value[0] == '-' || errno || u == 0 || u > UINT32_MAX) {
                    LOGVAL(LYE_INARG, LY_VLOG_NONE, NULL, value, node->name);
                    goto error;
                }
            }

            if (lyp_yin_parse_subnode_ext(mod, ext, LYEXT_PAR_EXTINST, node, LYEXT_SUBSTMT_MAX, i, unres)) {
                goto error;
            }

            /* store the value */
            YIN_STORE_VALUE(uint32_t, u, p)

            YIN_EXTCOMPLEX_ENLARGE(uint32_t*);
        } else if (!strcmp(node->name, "min-elements")) {
            YIN_EXTCOMPLEX_GETPLACE(LY_STMT_MIN, uint32_t*);

            GETVAL(value, node, "value");
            while (isspace(value[0])) {
                value++;
            }

            /* convert it to uint32_t */
            errno = 0;
            endptr = NULL;
            u = strtoul(value, &endptr, 10);
            if (*endptr || value[0] == '-' || errno || u > UINT32_MAX) {
                LOGVAL(LYE_INARG, LY_VLOG_NONE, NULL, value, node->name);
                goto error;
            }

            if (lyp_yin_parse_subnode_ext(mod, ext, LYEXT_PAR_EXTINST, node, LYEXT_SUBSTMT_MAX, i, unres)) {
                goto error;
            }

            /* store the value */
            YIN_STORE_VALUE(uint32_t, u, p)

            YIN_EXTCOMPLEX_ENLARGE(uint32_t*);
        } else if (!strcmp(node->name, "value")) {
            YIN_EXTCOMPLEX_GETPLACE(LY_STMT_VALUE, int32_t*);

            GETVAL(value, node, "value");
            while (isspace(value[0])) {
                value++;
            }

            /* convert it to int32_t */
            ll = strtoll(value, NULL, 10);

            /* range check */
            if (ll < INT32_MIN || ll > INT32_MAX) {
                LOGVAL(LYE_INARG, LY_VLOG_NONE, NULL, value, node->name);
                goto error;
            }

            if (lyp_yin_parse_subnode_ext(mod, ext, LYEXT_PAR_EXTINST, node, LYEXT_SUBSTMT_VALUE, i, unres)) {
                goto error;
            }

            /* store the value */
            YIN_STORE_VALUE(int32_t, ll, p)

            YIN_EXTCOMPLEX_ENLARGE(int32_t*);
        } else if (!strcmp(node->name, "position")) {
            YIN_EXTCOMPLEX_GETPLACE(LY_STMT_POSITION, uint32_t*);

            GETVAL(value, node, "value");
            ll = strtoll(value, NULL, 10);

            /* range check */
            if (ll < 0 || ll > UINT32_MAX) {
                LOGVAL(LYE_INARG, LY_VLOG_NONE, NULL, value, node->name);
                goto error;
            }

            if (lyp_yin_parse_subnode_ext(mod, ext, LYEXT_PAR_EXTINST, node, LYEXT_SUBSTMT_POSITION, i, unres)) {
                goto error;
            }

            /* store the value */
            YIN_STORE_VALUE(uint32_t, ll, p)

            YIN_EXTCOMPLEX_ENLARGE(uint32_t*);
        } else if (!strcmp(node->name, "module")) {
            pp = yin_getplace_for_extcomplex_struct(node, ext, LY_STMT_MODULE);
            if (!pp) {
                goto error;
            }

            *(struct lys_module **)pp = yin_read_module_(mod->ctx, node, NULL, mod->implemented);
            if (!(*pp)) {
                goto error;
            }
        } else if (!strcmp(node->name, "when")) {
            YIN_EXTCOMPLEX_GETPLACE(LY_STMT_WHEN, struct lys_when*);

            *(struct lys_when**)p = read_yin_when(mod, node, unres);
            if (!*(struct lys_when**)p) {
                goto error;
            }

            YIN_EXTCOMPLEX_ENLARGE(struct lys_when*);
        } else if (!strcmp(node->name, "revision")) {
            YIN_EXTCOMPLEX_GETPLACE(LY_STMT_REVISION, struct lys_revision*);

            *(struct lys_revision**)p = calloc(1, sizeof(struct lys_revision));
            LY_CHECK_ERR_GOTO(!*(struct lys_revision**)p, LOGMEM, error);
            if (fill_yin_revision(mod, node, *(struct lys_revision**)p, unres)) {
                goto error;
            }

            /* check uniqueness of the revision dates - not required by RFC */
            if (pp) {
                for (j = 0; j < i; j++) {
                    if (!strcmp((*(struct lys_revision***)pp)[j]->date, (*(struct lys_revision**)p)->date)) {
                        LOGWRN("Module's revisions are not unique (%s).", (*(struct lys_revision**)p)->date);
                    }
                }
            }

            YIN_EXTCOMPLEX_ENLARGE(struct lys_revision*);
        } else if (!strcmp(node->name, "unique")) {
            YIN_EXTCOMPLEX_GETPLACE(LY_STMT_UNIQUE, struct lys_unique*);

            *(struct lys_unique**)p = calloc(1, sizeof(struct lys_unique));
            LY_CHECK_ERR_GOTO(!*(struct lys_unique**)p, LOGMEM, error);
            if (fill_yin_unique(mod, (struct lys_node*)ext, node, *(struct lys_unique**)p, unres)) {
                goto error;
            }

            if (lyp_yin_parse_subnode_ext(mod, ext, LYEXT_PAR_EXTINST, node, LYEXT_SUBSTMT_UNIQUE, i, unres)) {
                goto error;
            }
            YIN_EXTCOMPLEX_ENLARGE(struct lys_unique*);
        } else if (!strcmp(node->name, "action")) {
            YIN_EXTCOMPLEX_PARSE_SNODE(LY_STMT_ACTION, read_yin_rpc_action);
        } else if (!strcmp(node->name, "anydata")) {
            YIN_EXTCOMPLEX_PARSE_SNODE(LY_STMT_ANYDATA, read_yin_anydata, LYS_ANYDATA);
        } else if (!strcmp(node->name, "anyxml")) {
            YIN_EXTCOMPLEX_PARSE_SNODE(LY_STMT_ANYXML, read_yin_anydata, LYS_ANYXML);
        } else if (!strcmp(node->name, "case")) {
            YIN_EXTCOMPLEX_PARSE_SNODE(LY_STMT_CASE, read_yin_case);
        } else if (!strcmp(node->name, "choice")) {
            YIN_EXTCOMPLEX_PARSE_SNODE(LY_STMT_CHOICE, read_yin_choice);
        } else if (!strcmp(node->name, "container")) {
            YIN_EXTCOMPLEX_PARSE_SNODE(LY_STMT_CONTAINER, read_yin_container);
        } else if (!strcmp(node->name, "grouping")) {
            YIN_EXTCOMPLEX_PARSE_SNODE(LY_STMT_GROUPING, read_yin_grouping);
        } else if (!strcmp(node->name, "output")) {
            YIN_EXTCOMPLEX_PARSE_SNODE(LY_STMT_OUTPUT, read_yin_input_output);
        } else if (!strcmp(node->name, "input")) {
            YIN_EXTCOMPLEX_PARSE_SNODE(LY_STMT_INPUT, read_yin_input_output);
        } else if (!strcmp(node->name, "leaf")) {
            YIN_EXTCOMPLEX_PARSE_SNODE(LY_STMT_LEAF, read_yin_leaf);
        } else if (!strcmp(node->name, "leaf-list")) {
            YIN_EXTCOMPLEX_PARSE_SNODE(LY_STMT_LEAFLIST, read_yin_leaflist);
        } else if (!strcmp(node->name, "list")) {
            YIN_EXTCOMPLEX_PARSE_SNODE(LY_STMT_LIST, read_yin_list);
        } else if (!strcmp(node->name, "notification")) {
            YIN_EXTCOMPLEX_PARSE_SNODE(LY_STMT_NOTIFICATION, read_yin_notif);
        } else if (!strcmp(node->name, "uses")) {
            YIN_EXTCOMPLEX_PARSE_SNODE(LY_STMT_USES, read_yin_uses);
        } else if (!strcmp(node->name, "length")) {
            YIN_EXTCOMPLEX_PARSE_RESTR(LY_STMT_LENGTH);
        } else if (!strcmp(node->name, "must")) {
            pp = yin_getplace_for_extcomplex_struct(node, ext, LY_STMT_MUST);
            if (!pp) {
                goto error;
            }
            /* allocate structure for must */
            (*pp) = calloc(1, sizeof(struct lys_restr));
            LY_CHECK_ERR_GOTO(!*pp, LOGMEM, error);

            if (fill_yin_must(mod, node, *((struct lys_restr **)pp), unres)) {
                goto error;
            }
        } else if (!strcmp(node->name, "pattern")) {
            YIN_EXTCOMPLEX_GETPLACE(LY_STMT_PATTERN, struct lys_restr*);
            GETVAL(value, node, "value");
            if (lyp_check_pattern(value, NULL)) {
                goto error;
            }

            *(struct lys_restr **)p = calloc(1, sizeof(struct lys_restr));
            LY_CHECK_ERR_GOTO(!*(struct lys_restr **)p, LOGMEM, error);
            (*(struct lys_restr **)p)->expr = lydict_insert(mod->ctx, value, 0);

            modifier = 0x06; /* ACK */
            if (mod->version >= 2) {
                name = NULL;
                LY_TREE_FOR(node->child, child) {
                    if (child->ns && !strcmp(child->ns->value, LY_NSYIN) && !strcmp(child->name, "modifier")) {
                        if (name) {
                            LOGVAL(LYE_TOOMANY, LY_VLOG_NONE, NULL, "modifier", node->name);
                            goto error;
                        }

                        GETVAL(name, child, "value");
                        if (!strcmp(name, "invert-match")) {
                            modifier = 0x15; /* NACK */
                        } else {
                            LOGVAL(LYE_INARG, LY_VLOG_NONE, NULL, name, "modifier");
                            goto error;
                        }
                        /* get extensions of the modifier */
                        if (lyp_yin_parse_subnode_ext(mod, *(struct lys_restr **)p, LYEXT_PAR_RESTR, child,
                                                      LYEXT_SUBSTMT_MODIFIER, 0, unres)) {
                            goto error;
                        }
                    }
                }
            }

            /* store the value: modifier byte + value + terminating NULL byte */
            (*(struct lys_restr **)p)->expr = malloc((strlen(value) + 2) * sizeof(char));
            LY_CHECK_ERR_GOTO(!(*(struct lys_restr **)p)->expr, LOGMEM, error);
            ((char *)(*(struct lys_restr **)p)->expr)[0] = modifier;
            strcpy(&((char *)(*(struct lys_restr **)p)->expr)[1], value);
            lydict_insert_zc(mod->ctx, (char *)(*(struct lys_restr **)p)->expr);

            /* get possible sub-statements */
            if (read_restr_substmt(mod, *(struct lys_restr **)p, node, unres)) {
                goto error;
            }

            YIN_EXTCOMPLEX_ENLARGE(struct lys_restr*);
        } else if (!strcmp(node->name, "range")) {
            YIN_EXTCOMPLEX_PARSE_RESTR(LY_STMT_RANGE);
        } else {
            LOGERR(LY_SUCCESS, "Extension's substatement \"%s\" not supported.", node->name);
            //LOGERR(LY_EINT, "Extension's substatement \"%s\" not supported.", node->name);
            //return EXIT_FAILURE;
        }
        lyxml_free(mod->ctx, node);
    }

    if (ext->substmt && lyp_mand_check_ext(ext, yin->name)) {
        return EXIT_FAILURE;
    }

    return EXIT_SUCCESS;

error:
    return EXIT_FAILURE;
}<|MERGE_RESOLUTION|>--- conflicted
+++ resolved
@@ -1401,15 +1401,10 @@
         }
 
         /* allocate array for union's types ... */
-<<<<<<< HEAD
-        type->info.uni.types = calloc(i, sizeof *type->info.uni.types);
-        LY_CHECK_ERR_GOTO(!type->info.uni.types, LOGMEM, error);
-=======
         if (i) {
             type->info.uni.types = calloc(i, sizeof *type->info.uni.types);
             LY_CHECK_ERR_GOTO(!type->info.uni.types, LOGMEM, error);
         }
->>>>>>> dfbac23a
 
         /* ... and fill the structures */
         LY_TREE_FOR(yin->child, node) {
