/**
 * @file context.c
 * @author Radek Krejci <rkrejci@cesnet.cz>
 * @brief context implementation for libyang
 *
 * Copyright (c) 2015 CESNET, z.s.p.o.
 *
 * This source code is licensed under BSD 3-Clause License (the "License").
 * You may not use this file except in compliance with the License.
 * You may obtain a copy of the License at
 *
 *     https://opensource.org/licenses/BSD-3-Clause
 */

#define _GNU_SOURCE
#include <stddef.h>
#include <stdlib.h>
#include <string.h>
#include <sys/types.h>
#include <sys/stat.h>
#include <unistd.h>
#include <errno.h>
#include <fcntl.h>

#include "common.h"
#include "context.h"
#include "dict_private.h"
#include "parser.h"
#include "tree_internal.h"
#include "resolve.h"

/*
 * counter for references to the extensions plugins (for the number of contexts)
 * located in extensions.c
 */
extern unsigned int ext_plugins_ref;

#define IETF_YANG_METADATA_PATH "../models/ietf-yang-metadata@2016-08-05.h"
#define YANG_PATH "../models/yang@2017-02-20.h"
#define IETF_INET_TYPES_PATH "../models/ietf-inet-types@2013-07-15.h"
#define IETF_YANG_TYPES_PATH "../models/ietf-yang-types@2013-07-15.h"
#define IETF_YANG_LIB_PATH "../models/ietf-yang-library@2016-06-21.h"
#define IETF_YANG_LIB_REV "2016-06-21"

#include IETF_YANG_METADATA_PATH
#include YANG_PATH
#include IETF_INET_TYPES_PATH
#include IETF_YANG_TYPES_PATH
#include IETF_YANG_LIB_PATH

static struct internal_modules_s {
    const char *name;
    const char *revision;
    const char *data;
    uint8_t implemented;
    LYS_INFORMAT format;
} internal_modules[LY_INTERNAL_MODULE_COUNT] = {
    {"ietf-yang-metadata", "2016-08-05", (const char*)ietf_yang_metadata_2016_08_05_yin, 0, LYS_IN_YIN},
    {"yang", "2017-02-20", (const char*)yang_2017_02_20_yin, 1, LYS_IN_YIN},
    {"ietf-inet-types", "2013-07-15", (const char*)ietf_inet_types_2013_07_15_yin, 0, LYS_IN_YIN},
    {"ietf-yang-types", "2013-07-15", (const char*)ietf_yang_types_2013_07_15_yin, 0, LYS_IN_YIN},
    /* ietf-yang-library is expected at (LY_INTERNAL_MODULE_COUNT - 1) position! */
    {"ietf-yang-library", "2016-06-21", (const char*)ietf_yang_library_2016_06_21_yin, 1, LYS_IN_YIN}
};

API struct ly_ctx *
ly_ctx_new(const char *search_dir)
{
    struct ly_ctx *ctx = NULL;
    struct lys_module *module;
    char *cwd = NULL;
    int i;

    ctx = calloc(1, sizeof *ctx);
    LY_CHECK_ERR_RETURN(!ctx, LOGMEM, NULL);

    /* dictionary */
    lydict_init(&ctx->dict);

    /* plugins */
    lyext_load_plugins();

    /* models list */
    ctx->models.list = calloc(16, sizeof *ctx->models.list);
    LY_CHECK_ERR_RETURN(!ctx->models.list, LOGMEM; free(ctx), NULL);
    ext_plugins_ref++;
    ctx->models.used = 0;
    ctx->models.size = 16;
    if (search_dir) {
        cwd = get_current_dir_name();
        if (chdir(search_dir)) {
            LOGERR(LY_ESYS, "Unable to use search directory \"%s\" (%s)",
                   search_dir, strerror(errno));
            goto error;
        }
        ctx->models.search_paths = malloc(2 * sizeof *ctx->models.search_paths);
        LY_CHECK_ERR_GOTO(!ctx->models.search_paths, LOGMEM, error);
        ctx->models.search_paths[0] = get_current_dir_name();
        ctx->models.search_paths[1] = NULL;
        if (chdir(cwd)) {
            LOGWRN("Unable to return back to working directory \"%s\" (%s)",
                   cwd, strerror(errno));
        }
    }
    ctx->models.module_set_id = 1;

    /* load internal modules */
    for (i = 0; i < LY_INTERNAL_MODULE_COUNT; i++) {
        module = (struct lys_module *)lys_parse_mem(ctx, internal_modules[i].data, internal_modules[i].format);
        if (!module) {
            goto error;
        }
        module->implemented = internal_modules[i].implemented;
    }

    /* cleanup */
    free(cwd);

    return ctx;

error:
    free(cwd);
    ly_ctx_destroy(ctx, NULL);
    return NULL;
}

static struct ly_ctx *
ly_ctx_new_yl_common(const char *search_dir, const char *input, LYD_FORMAT format,
                     struct lyd_node* (*parser_func)(struct ly_ctx*, const char*, LYD_FORMAT, int,...))
{
    unsigned int u;
    struct lyd_node *module, *node;
    const char *name, *revision;
    struct ly_set features = {0, 0, {NULL}};
    const struct lys_module *mod;
    struct lyd_node *yltree = NULL;
    struct ly_ctx *ctx = NULL;

    /* create empty (with internal modules including ietf-yang-library) context */
    ctx = ly_ctx_new(search_dir);
    if (!ctx) {
        goto error;
    }

    /* parse yang library data tree */
    yltree = parser_func(ctx, input, format, LYD_OPT_DATA, NULL);
    if (!yltree) {
        goto error;
    }

    /* process the data tree */
    LY_TREE_FOR(yltree->child, module) {
        if (module->schema->nodetype == LYS_LEAF) {
            /* module-set-id - ignore it */
            continue;
        }

        /* initiate */
        name = NULL;
        revision = NULL;
        ly_set_clean(&features);

        LY_TREE_FOR(module->child, node) {
            if (!strcmp(node->schema->name, "name")) {
                name = ((struct lyd_node_leaf_list*)node)->value_str;
            } else if (!strcmp(node->schema->name, "revision")) {
                revision = ((struct lyd_node_leaf_list*)node)->value_str;
            } else if (!strcmp(node->schema->name, "feature")) {
                ly_set_add(&features, node, LY_SET_OPT_USEASLIST);
            } else if (!strcmp(node->schema->name, "conformance-type") &&
                    ((struct lyd_node_leaf_list*)node)->value.enm->value) {
                /* imported module - skip it, it will be loaded as a side effect
                 * of loading another module */
                goto next_module;
            }
        }

        /* use the gathered data to load the module */
        mod = ly_ctx_load_module(ctx, name, revision);
        if (!mod) {
            LOGERR(LY_EINVAL, "Unable to load module specified by yang library data.");
            goto error;
        }

        /* set features */
        for (u = 0; u < features.number; u++) {
            lys_features_enable(mod, ((struct lyd_node_leaf_list*)features.set.d[u])->value_str);
        }

next_module:;
    }

    if (0) {
        /* skip context destroy in case of success */
error:
        ly_ctx_destroy(ctx, NULL);
        ctx = NULL;
    }

    /* cleanup */
    if (yltree) {
        /* yang library data tree */
        lyd_free_withsiblings(yltree);
    }

    return ctx;
}

API struct ly_ctx *
ly_ctx_new_ylpath(const char *search_dir, const char *path, LYD_FORMAT format)
{
    return ly_ctx_new_yl_common(search_dir, path, format, lyd_parse_path);
}

API struct ly_ctx *
ly_ctx_new_ylmem(const char *search_dir, const char *data, LYD_FORMAT format)
{
    return ly_ctx_new_yl_common(search_dir, data, format, lyd_parse_mem);
}

API void
ly_ctx_set_allimplemented(struct ly_ctx *ctx)
{
    if (!ctx) {
        return;
    }

    ctx->models.flags |= LY_CTX_ALLIMPLEMENTED;
}

API void
ly_ctx_unset_allimplemented(struct ly_ctx *ctx)
{
    if (!ctx) {
        return;
    }

    ctx->models.flags &= ~LY_CTX_ALLIMPLEMENTED;
}

API void
ly_ctx_set_searchdir(struct ly_ctx *ctx, const char *search_dir)
{
<<<<<<< HEAD
    char *cwd = NULL;
=======
    char *cwd = NULL, *new = NULL;
>>>>>>> dfbac23a
    int index = 0;
    void *r;

    if (!ctx) {
        return;
    }

    if (search_dir) {
        cwd = get_current_dir_name();
        if (chdir(search_dir)) {
            LOGERR(LY_ESYS, "Unable to use search directory \"%s\" (%s)",
                   search_dir, strerror(errno));
            goto cleanup;
        }

        new = get_current_dir_name();
        if (!ctx->models.search_paths) {
            ctx->models.search_paths = malloc(2 * sizeof *ctx->models.search_paths);
            LY_CHECK_ERR_GOTO(!ctx->models.search_paths, LOGMEM, cleanup);
            index = 0;
        } else {
<<<<<<< HEAD
            for (index = 0; ctx->models.search_paths[index]; index++);
=======
            for (index = 0; ctx->models.search_paths[index]; index++) {
                /* check for duplicities */
                if (!strcmp(new, ctx->models.search_paths[index])) {
                    /* path is already present */
                    goto success;
                }
            }
>>>>>>> dfbac23a
            r = realloc(ctx->models.search_paths, (index + 2) * sizeof *ctx->models.search_paths);
            LY_CHECK_ERR_GOTO(!r, LOGMEM, cleanup);
            ctx->models.search_paths = r;
        }
        ctx->models.search_paths[index] = new;
        new = NULL;
        ctx->models.search_paths[index + 1] = NULL;

success:
        if (chdir(cwd)) {
            LOGWRN("Unable to return back to working directory \"%s\" (%s)",
                   cwd, strerror(errno));
        }
    }

cleanup:
    free(cwd);
<<<<<<< HEAD
=======
    free(new);
>>>>>>> dfbac23a
}

API const char * const *
ly_ctx_get_searchdirs(const struct ly_ctx *ctx)
{
    if (!ctx) {
        ly_errno = LY_EINVAL;
        return NULL;
    }
    return (const char * const *)ctx->models.search_paths;
}

API void
ly_ctx_unset_searchdirs(struct ly_ctx *ctx, int index)
{
    int i;

    if (!ctx->models.search_paths) {
        return;
    }

    for (i = 0; ctx->models.search_paths[i]; i++) {
        if (index < 0 || index == i) {
            free(ctx->models.search_paths[i]);
            ctx->models.search_paths[i] = NULL;
        } else if (i > index) {
            ctx->models.search_paths[i - 1] = ctx->models.search_paths[i];
            ctx->models.search_paths[i] = NULL;
        }
    }
    if (index < 0 || !ctx->models.search_paths[0]) {
        free(ctx->models.search_paths);
        ctx->models.search_paths = NULL;
    }
}

API void
ly_ctx_destroy(struct ly_ctx *ctx, void (*private_destructor)(const struct lys_node *node, void *priv))
{
    int i;

    if (!ctx) {
        return;
    }

    /* models list */
    for (; ctx->models.used > 0; ctx->models.used--) {
        /* remove the applied deviations and augments */
        lys_sub_module_remove_devs_augs(ctx->models.list[ctx->models.used - 1]);
        /* remove the module */
        lys_free(ctx->models.list[ctx->models.used - 1], private_destructor, 0);
    }
    if (ctx->models.search_paths) {
        for(i = 0; ctx->models.search_paths[i]; i++) {
            free(ctx->models.search_paths[i]);
        }
        free(ctx->models.search_paths);
    }
    free(ctx->models.list);

    /* dictionary */
    lydict_clean(&ctx->dict);

    /* plugins - will be removed only if this is the last context */
    ext_plugins_ref--;
    lyext_clean_plugins();

    /* clean the error list */
    ly_err_clean(0);

    free(ctx);
}

API const struct lys_submodule *
ly_ctx_get_submodule2(const struct lys_module *main_module, const char *submodule)
{
    const struct lys_submodule *result;
    int i;

    if (!main_module || !submodule) {
        ly_errno = LY_EINVAL;
        return NULL;
    }

    /* search in submodules list */
    for (i = 0; i < main_module->inc_size; i++) {
        result = main_module->inc[i].submodule;
        if (ly_strequal(submodule, result->name, 0)) {
            return result;
        }

        /* in YANG 1.1 all the submodules must be included in the main module, so we are done.
         * YANG 1.0 allows (is unclear about denying it) to include a submodule only in another submodule
         * but when libyang parses such a module it adds the include into the main module so we are also done.
         */
    }


    return NULL;
}

API const struct lys_submodule *
ly_ctx_get_submodule(const struct ly_ctx *ctx, const char *module, const char *revision, const char *submodule,
                     const char *sub_revision)
{
    const struct lys_module *mainmod;
    const struct lys_submodule *ret = NULL, *submod;
    uint32_t idx = 0;

    if (!ctx || !submodule || (revision && !module)) {
        ly_errno = LY_EINVAL;
        return NULL;
    }

    while ((mainmod = ly_ctx_get_module_iter(ctx, &idx))) {
        if (module && strcmp(mainmod->name, module)) {
            /* main module name does not match */
            continue;
        }

        if (revision && (!mainmod->rev || strcmp(revision, mainmod->rev[0].date))) {
            /* main module revision does not match */
            continue;
        }

        submod = ly_ctx_get_submodule2(mainmod, submodule);
        if (!submod) {
            continue;
        }

        if (!sub_revision) {
            /* store only if newer */
            if (ret) {
                if (submod->rev && (!ret->rev || (strcmp(submod->rev[0].date, ret->rev[0].date) > 0))) {
                    ret = submod;
                }
            } else {
                ret = submod;
            }
        } else {
            /* store only if revision matches, we are done if it does */
            if (!submod->rev) {
                continue;
            } else if (!strcmp(sub_revision, submod->rev[0].date)) {
                ret = submod;
                break;
            }
        }
    }

    return ret;
}

static const struct lys_module *
ly_ctx_get_module_by(const struct ly_ctx *ctx, const char *key, int offset, const char *revision, int with_disabled)
{
    int i;
    struct lys_module *result = NULL;

    if (!ctx || !key) {
        ly_errno = LY_EINVAL;
        return NULL;
    }

    for (i = 0; i < ctx->models.used; i++) {
        if (!with_disabled && ctx->models.list[i]->disabled) {
            /* skip the disabled modules */
            continue;
        }
        /* use offset to get address of the pointer to string (char**), remember that offset is in
         * bytes, so we have to cast the pointer to the module to (char*), finally, we want to have
         * string not the pointer to string
         */
        if (!ctx->models.list[i] || strcmp(key, *(char**)(((char*)ctx->models.list[i]) + offset))) {
            continue;
        }

        if (!revision) {
            /* compare revisons and remember the newest one */
            if (result) {
                if (!ctx->models.list[i]->rev_size) {
                    /* the current have no revision, keep the previous with some revision */
                    continue;
                }
                if (result->rev_size && strcmp(ctx->models.list[i]->rev[0].date, result->rev[0].date) < 0) {
                    /* the previous found matching module has a newer revision */
                    continue;
                }
            }

            /* remember the current match and search for newer version */
            result = ctx->models.list[i];
        } else {
            if (ctx->models.list[i]->rev_size && !strcmp(revision, ctx->models.list[i]->rev[0].date)) {
                /* matching revision */
                result = ctx->models.list[i];
                break;
            }
        }
    }

    return result;

}

API const struct lys_module *
ly_ctx_get_module_by_ns(const struct ly_ctx *ctx, const char *ns, const char *revision)
{
    return ly_ctx_get_module_by(ctx, ns, offsetof(struct lys_module, ns), revision, 0);
}

API const struct lys_module *
ly_ctx_get_module(const struct ly_ctx *ctx, const char *name, const char *revision)
{
    return ly_ctx_get_module_by(ctx, name, offsetof(struct lys_module, name), revision, 0);
}

API const struct lys_module *
ly_ctx_get_module_older(const struct ly_ctx *ctx, const struct lys_module *module)
{
    int i;
    const struct lys_module *result = NULL, *iter;

    if (!ctx || !module || !module->rev_size) {
        ly_errno = LY_EINVAL;
        return NULL;
    }


    for (i = 0; i < ctx->models.used; i++) {
        iter = ctx->models.list[i];
        if (iter->disabled) {
            /* skip the disabled modules */
            continue;
        }
        if (iter == module || !iter->rev_size) {
            /* iter is the module itself or iter has no revision */
            continue;
        }
        if (!ly_strequal(module->name, iter->name, 0)) {
            /* different module */
            continue;
        }
        if (strcmp(iter->rev[0].date, module->rev[0].date) < 0) {
            /* iter is older than module */
            if (result) {
                if (strcmp(iter->rev[0].date, result->rev[0].date) > 0) {
                    /* iter is newer than current result */
                    result = iter;
                }
            } else {
                result = iter;
            }
        }
    }

    return result;
}

API void
ly_ctx_set_module_imp_clb(struct ly_ctx *ctx, ly_module_imp_clb clb, void *user_data)
{
    if (!ctx) {
        ly_errno = LY_EINVAL;
        return;
    }

    ctx->imp_clb = clb;
    ctx->imp_clb_data = user_data;
}

API ly_module_imp_clb
ly_ctx_get_module_imp_clb(const struct ly_ctx *ctx, void **user_data)
{
    if (!ctx) {
        ly_errno = LY_EINVAL;
        return NULL;
    }

    if (user_data) {
        *user_data = ctx->imp_clb_data;
    }
    return ctx->imp_clb;
}

API void
ly_ctx_set_module_data_clb(struct ly_ctx *ctx, ly_module_data_clb clb, void *user_data)
{
    if (!ctx) {
        ly_errno = LY_EINVAL;
        return;
    }

    ctx->data_clb = clb;
    ctx->data_clb_data = user_data;
}

API ly_module_data_clb
ly_ctx_get_module_data_clb(const struct ly_ctx *ctx, void **user_data)
{
    if (!ctx) {
        ly_errno = LY_EINVAL;
        return NULL;
    }

    if (user_data) {
        *user_data = ctx->data_clb_data;
    }
    return ctx->data_clb;
}

const struct lys_module *
ly_ctx_load_sub_module(struct ly_ctx *ctx, struct lys_module *module, const char *name, const char *revision,
                       int implement, struct unres_schema *unres)
{
    const struct lys_module *mod;
    char *module_data;
    int i;
    void (*module_data_free)(void *module_data) = NULL;
    LYS_INFORMAT format = LYS_IN_UNKNOWN;

    if (!module) {
        /* exception for internal modules */
        for (i = 0; i < LY_INTERNAL_MODULE_COUNT; i++) {
            if (ly_strequal(name, internal_modules[i].name, 0)) {
                if (!revision || ly_strequal(revision, internal_modules[i].revision, 0)) {
                    /* return internal module */
                    return (struct lys_module *)ly_ctx_get_module(ctx, name, revision);
                }
            }
        }
        if (revision) {
            /* try to get the schema with the specific revision from the context,
             * include the disabled modules in the search to avoid their duplication,
             * they are enabled by the subsequent call to lys_set_implemented() */
            for (i = LY_INTERNAL_MODULE_COUNT, mod = NULL; i < ctx->models.used; i++) {
                mod = ctx->models.list[i]; /* shortcut */
                if (ly_strequal(name, mod->name, 0) && mod->rev_size && !strcmp(revision, mod->rev[0].date)) {
                    break;
                }
                mod = NULL;
            }
            if (mod) {
                /* we get such a module, make it implemented */
                if (lys_set_implemented(mod)) {
                    /* the schema cannot be implemented */
                    mod = NULL;
                }
                return mod;
            }
        }
    }

    if (ctx->imp_clb) {
        if (module) {
            mod = lys_main_module(module);
            module_data = ctx->imp_clb(mod->name, (mod->rev_size ? mod->rev[0].date : NULL), name, revision, ctx->imp_clb_data, &format, &module_data_free);
        } else {
            module_data = ctx->imp_clb(name, revision, NULL, NULL, ctx->imp_clb_data, &format, &module_data_free);
        }
        if (!module_data) {
            if (module || revision) {
                /* we already know that the specified revision is not present in context, and we have no other
                 * option in case of submodules */
                LOGERR(LY_ESYS, "User module retrieval callback failed!");
                return NULL;
            } else {
                /* get the newest revision from the context */
                mod = ly_ctx_get_module_by(ctx, name, offsetof(struct lys_module, name), revision, 1);
                if (mod && mod->disabled) {
                    /* enable the required module */
                    lys_set_enabled(mod);
                }
                return mod;
            }
        }

        if (module) {
            mod = (struct lys_module *)lys_sub_parse_mem(module, module_data, format, unres);
        } else {
            mod = (struct lys_module *)lys_parse_mem_(ctx, module_data, format, 0, implement);
        }

        if (module_data_free) {
            module_data_free(module_data);
        }
    } else {
        mod = lyp_search_file(ctx, module, name, revision, implement, unres);
    }

    return mod;
}

API const struct lys_module *
ly_ctx_load_module(struct ly_ctx *ctx, const char *name, const char *revision)
{
    if (!ctx || !name) {
        ly_errno = LY_EINVAL;
        return NULL;
    }

    return ly_ctx_load_sub_module(ctx, NULL, name, revision && revision[0] ? revision : NULL, 1, NULL);
}

/*
 * mods - set of removed modules, if NULL all modules are supposed to be removed so any backlink is invalid
 */
static void
ctx_modules_undo_backlinks(struct ly_ctx *ctx, struct ly_set *mods)
{
    int o;
    uint8_t j;
    unsigned int u, v;
    struct lys_module *mod;
    struct lys_node *elem, *next;
    struct lys_node_leaf *leaf;

    /* maintain backlinks (start with internal ietf-yang-library which have leafs as possible targets of leafrefs */
    for (o = LY_INTERNAL_MODULE_COUNT - 1; o < ctx->models.used; o++) {
        mod = ctx->models.list[o]; /* shortcut */

        /* 1) features */
        for (j = 0; j < mod->features_size; j++) {
            if (!mod->features[j].depfeatures) {
                continue;
            }
            for (v = 0; v < mod->features[j].depfeatures->number; v++) {
                if (!mods || ly_set_contains(mods, ((struct lys_feature *)mod->features[j].depfeatures->set.g[v])->module) != -1) {
                    /* depending feature is in module to remove */
                    ly_set_rm_index(mod->features[j].depfeatures, v);
                    v--;
                }
            }
            if (!mod->features[j].depfeatures->number) {
                /* all backlinks removed */
                ly_set_free(mod->features[j].depfeatures);
                mod->features[j].depfeatures = NULL;
            }
        }

        /* 2) identities */
        for (u = 0; u < mod->ident_size; u++) {
            if (!mod->ident[u].der) {
                continue;
            }
            for (v = 0; v < mod->ident[u].der->number; v++) {
                if (!mods || ly_set_contains(mods, ((struct lys_ident *)mod->ident[u].der->set.g[v])->module) != -1) {
                    /* derived identity is in module to remove */
                    ly_set_rm_index(mod->ident[u].der, v);
                    v--;
                }
            }
            if (!mod->ident[u].der->number) {
                /* all backlinks removed */
                ly_set_free(mod->ident[u].der);
                mod->ident[u].der = NULL;
            }
        }

        /* 3) leafrefs */
        for (elem = next = mod->data; elem; elem = next) {
            if (elem->nodetype & (LYS_LEAF | LYS_LEAFLIST)) {
                leaf = (struct lys_node_leaf *)elem; /* shortcut */
                if (leaf->backlinks) {
                    if (!mods) {
                        /* remove all backlinks */
                        ly_set_free(leaf->backlinks);
                        leaf->backlinks = NULL;
                    } else {
                        for (v = 0; v < leaf->backlinks->number; v++) {
                            if (ly_set_contains(mods, leaf->backlinks->set.s[v]->module) != -1) {
                                /* derived identity is in module to remove */
                                ly_set_rm_index(leaf->backlinks, v);
                                v--;
                            }
                        }
                        if (!leaf->backlinks->number) {
                            /* all backlinks removed */
                            ly_set_free(leaf->backlinks);
                            leaf->backlinks = NULL;
                        }
                    }
                }
            }

            /* select next element to process */
            next = elem->child;
            /* child exception for leafs, leaflists, anyxml and groupings */
            if (elem->nodetype & (LYS_LEAF | LYS_LEAFLIST | LYS_ANYDATA | LYS_GROUPING)) {
                next = NULL;
            }
            if (!next) {
                /* no children,  try siblings */
                next = elem->next;
            }
            while (!next) {
                /* parent is already processed, go to its sibling */
                elem = lys_parent(elem);
                if (!elem) {
                    /* we are done, no next element to process */
                    break;
                }
                /* no siblings, go back through parents */
                next = elem->next;
            }
        }
    }
}

static int
ctx_modules_redo_backlinks(struct ly_set *mods)
{
    unsigned int i, j, k, s;
    struct lys_module *mod;
    struct lys_node *next, *elem;
    struct lys_type *type;
    struct lys_feature *feat;

    for (i = 0; i < mods->number; ++i) {
        mod = (struct lys_module *)mods->set.g[i]; /* shortcut */

        /* identities */
        if (mod->implemented) {
            for (j = 0; j < mod->ident_size; j++) {
                for (k = 0; k < mod->ident[j].base_size; k++) {
                    resolve_identity_backlink_update(&mod->ident[j], mod->ident[j].base[k]);
                }
            }
        }

        /* features */
        for (j = 0; j < mod->features_size; j++) {
            for (k = 0; k < mod->features[j].iffeature_size; k++) {
                resolve_iffeature_getsizes(&mod->features[j].iffeature[k], NULL, &s);
                while (s--) {
                    feat = mod->features[j].iffeature[k].features[s]; /* shortcut */
                    if (!feat->depfeatures) {
                        feat->depfeatures = ly_set_new();
                    }
                    ly_set_add(feat->depfeatures, &mod->features[j], LY_SET_OPT_USEASLIST);
                }
            }
        }

        /* leafrefs */
        LY_TREE_DFS_BEGIN(mod->data, next, elem) {
            if (elem->nodetype == LYS_GROUPING) {
                goto next_sibling;
            }

            if (elem->nodetype & (LYS_LEAF | LYS_LEAFLIST)) {
                type = &((struct lys_node_leaf *)elem)->type; /* shortcut */
                if (type->base == LY_TYPE_LEAFREF) {
                    lys_leaf_add_leafref_target(type->info.lref.target, elem);
                }
            }

            /* select element for the next run - children first */
            next = elem->child;

            /* child exception for leafs, leaflists and anyxml without children */
            if (elem->nodetype & (LYS_LEAF | LYS_LEAFLIST | LYS_ANYDATA)) {
                next = NULL;
            }
            if (!next) {
next_sibling:
                /* no children */
                if (elem == mod->data) {
                    /* we are done, (START) has no children */
                    break;
                }
                /* try siblings */
                next = elem->next;
            }
            while (!next) {
                /* parent is already processed, go to its sibling */
                elem = lys_parent(elem);

                /* no siblings, go back through parents */
                if (lys_parent(elem) == lys_parent(mod->data)) {
                    /* we are done, no next element to process */
                    break;
                }
                next = elem->next;
            }
        }
    }

    return 0;
}

API int
lys_set_disabled(const struct lys_module *module)
{
    struct ly_ctx *ctx; /* shortcut */
    struct lys_module *mod;
    struct ly_set *mods;
    uint8_t j, imported;
    int i, o;
    unsigned int u, v;

    if (!module) {
        ly_errno = LY_EINVAL;
        return EXIT_FAILURE;
    } else if (module->disabled) {
        /* already disabled module */
        return EXIT_SUCCESS;
    }
    mod = (struct lys_module *)module;
    ctx = mod->ctx;

    /* avoid disabling internal modules */
    for (i = 0; i < LY_INTERNAL_MODULE_COUNT; i++) {
        if (mod == ctx->models.list[i]) {
            LOGERR(LY_EINVAL, "Internal module \"%s\" cannot be disabled.", mod->name);
            return EXIT_FAILURE;
        }
    }

    /* disable the module */
    mod->disabled = 1;

    /* get the complete list of modules to disable because of dependencies,
     * we are going also to disable all the imported (not implemented) modules
     * that are not used in any other module */
    mods = ly_set_new();
    ly_set_add(mods, mod, 0);
checkdependency:
    for (i = LY_INTERNAL_MODULE_COUNT; i < ctx->models.used; i++) {
        mod = ctx->models.list[i]; /* shortcut */
        if (mod->disabled) {
            /* skip the already disabled modules */
            continue;
        }

        /* check depndency of imported modules */
        for (j = 0; j < mod->imp_size; j++) {
            for (u = 0; u < mods->number; u++) {
                if (mod->imp[j].module == mods->set.g[u]) {
                    /* module is importing some module to disable, so it must be also disabled */
                    mod->disabled = 1;
                    ly_set_add(mods, mod, 0);
                    /* we have to start again because some of the already checked modules can
                     * depend on the one we have just decided to disable */
                    goto checkdependency;
                }
            }
        }
        /* check if the imported module is used in any module supposed to be kept */
        if (!mod->implemented) {
            imported = 0;
            for (o = LY_INTERNAL_MODULE_COUNT; o < ctx->models.used; o++) {
                if (ctx->models.list[o]->disabled) {
                    /* skip modules already disabled */
                    continue;
                }
                for (j = 0; j < ctx->models.list[o]->imp_size; j++) {
                    if (ctx->models.list[o]->imp[j].module == mod) {
                        /* the module is used in some other module not yet selected to be disabled */
                        imported = 1;
                        goto imported;
                    }
                }
            }
imported:
            if (!imported) {
                /* module is not implemented and neither imported by any other module in context
                 * which is supposed to be kept enabled after this operation, so we are going to disable also
                 * this module */
                mod->disabled = 1;
                ly_set_add(mods, mod, 0);
                /* we have to start again, this time not because other module can depend on this one
                 * (we know that there is no such module), but because the module can import module
                 * that could became useless. If there are no imports, we can continue */
                if (mod->imp_size) {
                    goto checkdependency;
                }
            }
        }
    }

    /* before removing applied deviations, augments and updating leafrefs, we have to enable the modules
     * to disable to allow all that operations */
    for (u = 0; u < mods->number; u++) {
        ((struct lys_module *)mods->set.g[u])->disabled = 0;
    }

    /* maintain backlinks (start with internal ietf-yang-library which have leafs as possible targets of leafrefs */
    ctx_modules_undo_backlinks(ctx, mods);

    /* remove the applied deviations and augments */
    for (u = 0; u < mods->number; u++) {
        lys_sub_module_remove_devs_augs((struct lys_module *)mods->set.g[u]);
    }

    /* now again disable the modules to disable and disable also all its submodules */
    for (u = 0; u < mods->number; u++) {
        mod = (struct lys_module *)mods->set.g[u];
        mod->disabled = 1;
        for (v = 0; v < mod->inc_size; v++) {
            mod->inc[v].submodule->disabled = 1;
        }
    }

    /* free the set */
    ly_set_free(mods);

    /* update the module-set-id */
    ctx->models.module_set_id++;

    return EXIT_SUCCESS;
}

static void
lys_set_enabled_(struct ly_set *mods, struct lys_module *mod)
{
    unsigned int i;

    ly_set_add(mods, mod, 0);
    mod->disabled = 0;

    for (i = 0; i < mod->inc_size; i++) {
        mod->inc[i].submodule->disabled = 0;
    }

    /* go recursively */
    for (i = 0; i < mod->imp_size; i++) {
        if (!mod->imp[i].module->disabled) {
            continue;
        }

        lys_set_enabled_(mods, mod->imp[i].module);
    }
}

API int
lys_set_enabled(const struct lys_module *module)
{
    struct ly_ctx *ctx; /* shortcut */
    struct lys_module *mod;
    struct ly_set *mods, *disabled;
    int i;
    unsigned int u, v, w;

    if (!module) {
        ly_errno = LY_EINVAL;
        return EXIT_FAILURE;
    } else if (!module->disabled) {
        /* already enabled module */
        return EXIT_SUCCESS;
    }
    mod = (struct lys_module *)module;
    ctx = mod->ctx;

    /* avoid disabling internal modules */
    for (i = 0; i < LY_INTERNAL_MODULE_COUNT; i++) {
        if (mod == ctx->models.list[i]) {
            LOGERR(LY_EINVAL, "Internal module \"%s\" cannot be removed.", mod->name);
            return EXIT_FAILURE;
        }
    }

    mods = ly_set_new();
    disabled = ly_set_new();

    /* enable the module, including its dependencies */
    lys_set_enabled_(mods, mod);

    /* we will go through the all disabled modules in the context, if the module has no dependency (import)
     * that is still disabled AND at least one of its imported module is from the set we are enabling now,
     * it is going to be also enabled. This way we try to revert everething that was possibly done by
     * lys_set_disabled(). */
checkdependency:
    for (i = LY_INTERNAL_MODULE_COUNT; i < ctx->models.used; i++) {
        mod = ctx->models.list[i]; /* shortcut */
        if (!mod->disabled || ly_set_contains(disabled, mod) != -1) {
            /* skip the enabled modules */
            continue;
        }

        /* check imported modules */
        for (u = 0; u < mod->imp_size; u++) {
            if (mod->imp[u].module->disabled) {
                /* it has disabled dependency so it must stay disabled */
                break;
            }
        }
        if (u < mod->imp_size) {
            /* it has disabled dependency, continue with the next module in the context */
            continue;
        }

        /* get know if at least one of the imported modules is being enabled this time */
        for (u = 0; u < mod->imp_size; u++) {
            for (v = 0; v < mods->number; v++) {
                if (mod->imp[u].module == mods->set.g[v]) {
                    /* yes, it is, so they are connected and we are going to enable it as well,
                     * it is not necessary to call recursive lys_set_enable_() because we already
                     * know that there is no disabled import to enable */
                    mod->disabled = 0;
                    ly_set_add(mods, mod, 0);
                    for (w = 0; w < mod->inc_size; w++) {
                        mod->inc[w].submodule->disabled = 0;
                    }
                    /* we have to start again because some of the already checked modules can
                     * depend on the one we have just decided to enable */
                    goto checkdependency;
                }
            }
        }

        /* this module is disabled, but it does not depend on any other disabled module and none
         * of its imports was not enabled in this call. No future enabling of the disabled module
         * will change this so we can remember the module and skip it next time we will have to go
         * through the all context because of the checkdependency goto.
         */
        ly_set_add(disabled, mod, 0);
    }

    /* maintain backlinks (start with internal ietf-yang-library which have leafs as possible targets of leafrefs */
    ctx_modules_redo_backlinks(mods);

    /* re-apply the deviations and augments */
    for (v = 0; v < mods->number; v++) {
        lys_sub_module_apply_devs_augs((struct lys_module *)mods->set.g[v]);
    }

    /* free the sets */
    ly_set_free(mods);
    ly_set_free(disabled);

    /* update the module-set-id */
    ctx->models.module_set_id++;

    return EXIT_SUCCESS;
}

API int
ly_ctx_remove_module(const struct lys_module *module,
                     void (*private_destructor)(const struct lys_node *node, void *priv))
{
    struct ly_ctx *ctx; /* shortcut */
    struct lys_module *mod = NULL;
    struct ly_set *mods;
    uint8_t j, imported;
    int i, o;
    unsigned int u;

    if (!module) {
        ly_errno = LY_EINVAL;
        return EXIT_FAILURE;
    }

    mod = (struct lys_module *)module;
    ctx = mod->ctx;

    /* avoid removing internal modules ... */
    for (i = 0; i < LY_INTERNAL_MODULE_COUNT; i++) {
        if (mod == ctx->models.list[i]) {
            LOGERR(LY_EINVAL, "Internal module \"%s\" cannot be removed.", mod->name);
            return EXIT_FAILURE;
        }
    }
    /* ... and hide the module from the further processing of the context modules list */
    for (i = LY_INTERNAL_MODULE_COUNT; i < ctx->models.used; i++) {
        if (mod == ctx->models.list[i]) {
            ctx->models.list[i] = NULL;
            break;
        }
    }

    /* get the complete list of modules to remove because of dependencies,
     * we are going also to remove all the imported (not implemented) modules
     * that are not used in any other module */
    mods = ly_set_new();
    ly_set_add(mods, mod, 0);
checkdependency:
    for (i = LY_INTERNAL_MODULE_COUNT; i < ctx->models.used; i++) {
        mod = ctx->models.list[i]; /* shortcut */
        if (!mod) {
            /* skip modules already selected for removing */
            continue;
        }

        /* check depndency of imported modules */
        for (j = 0; j < mod->imp_size; j++) {
            for (u = 0; u < mods->number; u++) {
                if (mod->imp[j].module == mods->set.g[u]) {
                    /* module is importing some module to remove, so it must be also removed */
                    ly_set_add(mods, mod, 0);
                    ctx->models.list[i] = NULL;
                    /* we have to start again because some of the already checked modules can
                     * depend on the one we have just decided to remove */
                    goto checkdependency;
                }
            }
        }
        /* check if the imported module is used in any module supposed to be kept */
        if (!mod->implemented) {
            imported = 0;
            for (o = LY_INTERNAL_MODULE_COUNT; o < ctx->models.used; o++) {
                if (!ctx->models.list[o]) {
                    /* skip modules already selected for removing */
                    continue;
                }
                for (j = 0; j < ctx->models.list[o]->imp_size; j++) {
                    if (ctx->models.list[o]->imp[j].module == mod) {
                        /* the module is used in some other module not yet selected to be deleted */
                        imported = 1;
                        goto imported;
                    }
                }
            }
imported:
            if (!imported) {
                /* module is not implemented and neither imported by any other module in context
                 * which is supposed to be kept after this operation, so we are going to remove also
                 * this useless module */
                ly_set_add(mods, mod, 0);
                ctx->models.list[i] = NULL;
                /* we have to start again, this time not because other module can depend on this one
                 * (we know that there is no such module), but because the module can import module
                 * that could became useless. If there are no imports, we can continue */
                if (mod->imp_size) {
                    goto checkdependency;
                }
            }
        }
    }


    /* consolidate the modules list */
    for (i = o = LY_INTERNAL_MODULE_COUNT; i < ctx->models.used; i++) {
        if (ctx->models.list[o]) {
            /* used cell */
            o++;
        } else {
            /* the current output cell is empty, move here an input cell */
            ctx->models.list[o] = ctx->models.list[i];
            ctx->models.list[i] = NULL;
        }
    }
    /* get the last used cell to get know the number of used */
    while (!ctx->models.list[o]) {
        o--;
    }
    ctx->models.used = o + 1;
    ctx->models.module_set_id++;

    /* maintain backlinks (start with internal ietf-yang-library which have leafs as possible targets of leafrefs */
    ctx_modules_undo_backlinks(ctx, mods);

    /* free the modules */
    for (u = 0; u < mods->number; u++) {
        /* remove the applied deviations and augments */
        lys_sub_module_remove_devs_augs((struct lys_module *)mods->set.g[u]);
        /* remove the module */
        lys_free((struct lys_module *)mods->set.g[u], private_destructor, 0);
    }
    ly_set_free(mods);

    return EXIT_SUCCESS;
}

API void
ly_ctx_clean(struct ly_ctx *ctx, void (*private_destructor)(const struct lys_node *node, void *priv))
{
    if (!ctx) {
        return;
    }

    /* models list */
    for (; ctx->models.used > LY_INTERNAL_MODULE_COUNT; ctx->models.used--) {
        /* remove the applied deviations and augments */
        lys_sub_module_remove_devs_augs(ctx->models.list[ctx->models.used - 1]);
        /* remove the module */
        lys_free(ctx->models.list[ctx->models.used - 1], private_destructor, 0);
        /* clean it for safer future use */
        ctx->models.list[ctx->models.used - 1] = NULL;
    }
    ctx->models.module_set_id++;

    /* maintain backlinks (actually done only with ietf-yang-library since its leafs can be target of leafref) */
    ctx_modules_undo_backlinks(ctx, NULL);
}

API const struct lys_module *
ly_ctx_get_module_iter(const struct ly_ctx *ctx, uint32_t *idx)
{
    if (!ctx || !idx) {
        ly_errno = LY_EINVAL;
        return NULL;
    }

    for ( ; *idx < (unsigned)ctx->models.used; (*idx)++) {
        if (!ctx->models.list[(*idx)]->disabled) {
            return ctx->models.list[(*idx)++];
        }
    }

    return NULL;
}

API const struct lys_module *
ly_ctx_get_disabled_module_iter(const struct ly_ctx *ctx, uint32_t *idx)
{
    if (!ctx || !idx) {
        ly_errno = LY_EINVAL;
        return NULL;
    }

    for ( ; *idx < (unsigned)ctx->models.used; (*idx)++) {
        if (ctx->models.list[(*idx)]->disabled) {
            return ctx->models.list[(*idx)++];
        }
    }

    return NULL;
}

static int
ylib_feature(struct lyd_node *parent, struct lys_module *cur_mod)
{
    int i, j;

    /* module features */
    for (i = 0; i < cur_mod->features_size; ++i) {
        if (!(cur_mod->features[i].flags & LYS_FENABLED)) {
            continue;
        }

        if (!lyd_new_leaf(parent, NULL, "feature", cur_mod->features[i].name)) {
            return EXIT_FAILURE;
        }
    }

    /* submodule features */
    for (i = 0; i < cur_mod->inc_size && cur_mod->inc[i].submodule; ++i) {
        for (j = 0; j < cur_mod->inc[i].submodule->features_size; ++j) {
            if (!(cur_mod->inc[i].submodule->features[j].flags & LYS_FENABLED)) {
                continue;
            }

            if (!lyd_new_leaf(parent, NULL, "feature", cur_mod->inc[i].submodule->features[j].name)) {
                return EXIT_FAILURE;
            }
        }
    }

    return EXIT_SUCCESS;
}

static int
ylib_deviation(struct lyd_node *parent, struct lys_module *cur_mod)
{
    uint32_t i = 0, j;
    const struct lys_module *mod;
    struct lyd_node *cont;
    const char *ptr;

    if (cur_mod->deviated) {
        while ((mod = ly_ctx_get_module_iter(cur_mod->ctx, &i))) {
            if (mod == cur_mod) {
                continue;
            }

            for (j = 0; j < mod->deviation_size; ++j) {
                ptr = strstr(mod->deviation[j].target_name, cur_mod->name);
                if (ptr && ptr[strlen(cur_mod->name)] == ':') {
                    cont = lyd_new(parent, NULL, "deviation");
                    if (!cont) {
                        return EXIT_FAILURE;
                    }

                    if (!lyd_new_leaf(cont, NULL, "name", mod->name)) {
                        return EXIT_FAILURE;
                    }
                    if (!lyd_new_leaf(cont, NULL, "revision", (mod->rev_size ? mod->rev[0].date : ""))) {
                        return EXIT_FAILURE;
                    }

                    break;
                }
            }
        }
    }

    return EXIT_SUCCESS;
}

static int
ylib_submodules(struct lyd_node *parent, struct lys_module *cur_mod)
{
    int i;
    char *str;
    struct lyd_node *item;

    for (i = 0; i < cur_mod->inc_size && cur_mod->inc[i].submodule; ++i) {
        item = lyd_new(parent, NULL, "submodule");
        if (!item) {
            return EXIT_FAILURE;
        }

        if (!lyd_new_leaf(item, NULL, "name", cur_mod->inc[i].submodule->name)) {
            return EXIT_FAILURE;
        }
        if (!lyd_new_leaf(item, NULL, "revision", (cur_mod->inc[i].submodule->rev_size ?
                          cur_mod->inc[i].submodule->rev[0].date : ""))) {
            return EXIT_FAILURE;
        }
        if (cur_mod->inc[i].submodule->filepath) {
            if (asprintf(&str, "file://%s", cur_mod->inc[i].submodule->filepath) == -1) {
                LOGMEM;
                return EXIT_FAILURE;
            } else if (!lyd_new_leaf(item, NULL, "schema", str)) {
                free(str);
                return EXIT_FAILURE;
            }
            free(str);
        }
    }

    return EXIT_SUCCESS;
}

API struct lyd_node *
ly_ctx_info(struct ly_ctx *ctx)
{
    int i;
    char id[8];
    char *str;
    const struct lys_module *mod;
    struct lyd_node *root, *cont;

    if (!ctx) {
        ly_errno = LY_EINVAL;
        return NULL;
    }

    mod = ly_ctx_get_module(ctx, "ietf-yang-library", IETF_YANG_LIB_REV);
    if (!mod || !mod->data) {
        LOGINT;
        return NULL;
    }

    root = lyd_new(NULL, mod, "modules-state");
    if (!root) {
        return NULL;
    }

    for (i = 0; i < ctx->models.used; ++i) {
        if (ctx->models.list[i]->disabled) {
            /* skip the disabled modules */
            continue;
        }

        cont = lyd_new(root, NULL, "module");
        if (!cont) {
            lyd_free(root);
            return NULL;
        }

        if (!lyd_new_leaf(cont, NULL, "name", ctx->models.list[i]->name)) {
            lyd_free(root);
            return NULL;
        }
        if (!lyd_new_leaf(cont, NULL, "revision", (ctx->models.list[i]->rev_size ?
                              ctx->models.list[i]->rev[0].date : ""))) {
            lyd_free(root);
            return NULL;
        }
        if (ctx->models.list[i]->filepath) {
            if (asprintf(&str, "file://%s", ctx->models.list[i]->filepath) == -1) {
                LOGMEM;
                lyd_free(root);
                return NULL;
            } else if (!lyd_new_leaf(cont, NULL, "schema", str)) {
                free(str);
                lyd_free(root);
                return NULL;
            }
            free(str);
        }
        if (!lyd_new_leaf(cont, NULL, "namespace", ctx->models.list[i]->ns)) {
            lyd_free(root);
            return NULL;
        }
        if (ylib_feature(cont, ctx->models.list[i])) {
            lyd_free(root);
            return NULL;
        }
        if (ylib_deviation(cont, ctx->models.list[i])) {
            lyd_free(root);
            return NULL;
        }
        if (ctx->models.list[i]->implemented
                && !lyd_new_leaf(cont, NULL, "conformance-type", "implement")) {
            lyd_free(root);
            return NULL;
        }
        if (!ctx->models.list[i]->implemented
                && !lyd_new_leaf(cont, NULL, "conformance-type", "import")) {
            lyd_free(root);
            return NULL;
        }
        if (ylib_submodules(cont, ctx->models.list[i])) {
            lyd_free(root);
            return NULL;
        }
    }

    sprintf(id, "%u", ctx->models.module_set_id);
    if (!lyd_new_leaf(root, mod, "module-set-id", id)) {
        lyd_free(root);
        return NULL;
    }

    if (lyd_validate(&root, LYD_OPT_NOSIBLINGS, NULL)) {
        lyd_free(root);
        return NULL;
    }

    return root;
}

API const struct lys_node *
ly_ctx_get_node(struct ly_ctx *ctx, const struct lys_node *start, const char *nodeid, int output)
{
    const struct lys_node *node;

    if (!ctx || !nodeid || ((nodeid[0] != '/') && !start)) {
        ly_errno = LY_EINVAL;
        return NULL;
    }

    /* sets error and everything */
    node = resolve_json_nodeid(nodeid, ctx, start, output);

    return node;
}<|MERGE_RESOLUTION|>--- conflicted
+++ resolved
@@ -241,11 +241,7 @@
 API void
 ly_ctx_set_searchdir(struct ly_ctx *ctx, const char *search_dir)
 {
-<<<<<<< HEAD
-    char *cwd = NULL;
-=======
     char *cwd = NULL, *new = NULL;
->>>>>>> dfbac23a
     int index = 0;
     void *r;
 
@@ -267,9 +263,6 @@
             LY_CHECK_ERR_GOTO(!ctx->models.search_paths, LOGMEM, cleanup);
             index = 0;
         } else {
-<<<<<<< HEAD
-            for (index = 0; ctx->models.search_paths[index]; index++);
-=======
             for (index = 0; ctx->models.search_paths[index]; index++) {
                 /* check for duplicities */
                 if (!strcmp(new, ctx->models.search_paths[index])) {
@@ -277,7 +270,6 @@
                     goto success;
                 }
             }
->>>>>>> dfbac23a
             r = realloc(ctx->models.search_paths, (index + 2) * sizeof *ctx->models.search_paths);
             LY_CHECK_ERR_GOTO(!r, LOGMEM, cleanup);
             ctx->models.search_paths = r;
@@ -295,10 +287,7 @@
 
 cleanup:
     free(cwd);
-<<<<<<< HEAD
-=======
     free(new);
->>>>>>> dfbac23a
 }
 
 API const char * const *
