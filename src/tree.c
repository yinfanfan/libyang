/**
 * @file tree.c
 * @author Radek Krejci <rkrejci@cesnet.cz>
 * @brief Manipulation with libyang data structures
 *
 * Copyright (c) 2015 CESNET, z.s.p.o.
 *
 * Redistribution and use in source and binary forms, with or without
 * modification, are permitted provided that the following conditions
 * are met:
 * 1. Redistributions of source code must retain the above copyright
 *    notice, this list of conditions and the following disclaimer.
 * 2. Redistributions in binary form must reproduce the above copyright
 *    notice, this list of conditions and the following disclaimer in
 *    the documentation and/or other materials provided with the
 *    distribution.
 * 3. Neither the name of the Company nor the names of its contributors
 *    may be used to endorse or promote products derived from this
 *    software without specific prior written permission.
 */
#define _GNU_SOURCE

#include <assert.h>
#include <ctype.h>
#include <stdlib.h>
#include <sys/mman.h>
#include <sys/stat.h>
#include <string.h>

#include "common.h"
#include "context.h"
#include "parser.h"
#include "resolve.h"
#include "xml.h"
#include "tree_internal.h"

static const struct internal_modules int_mods = {
    .modules = {
        {"ietf-yang-types", "2013-07-15"},
        {"ietf-inet-types", "2013-07-15"},
        {"ietf-yang-library", "2015-07-03"}
    },
    .count = LY_INTERNAL_MODULE_COUNT
};

API struct lys_feature *
lys_is_disabled(struct lys_node *node, int recursive)
{
    int i;

check:
    if (node->nodetype != LYS_INPUT && node->nodetype != LYS_OUTPUT) {
        /* input/output does not have if-feature, so skip them */

        /* check local if-features */
        for (i = 0; i < node->features_size; i++) {
            if (!(node->features[i]->flags & LYS_FENABLED)) {
                return node->features[i];
            }
        }
    }

    if (!recursive) {
        return NULL;
    }

    /* go through parents */
    if (node->nodetype == LYS_AUGMENT) {
        /* go to parent actually means go to the target node */
        node = ((struct lys_node_augment *)node)->target;
    } else if (node->parent) {
        node = node->parent;
    } else {
        return NULL;
    }

    if (recursive == 2) {
        /* continue only if the node cannot have a data instance */
        if (node->nodetype & (LYS_CONTAINER | LYS_LEAF | LYS_LEAFLIST | LYS_LIST)) {
            return NULL;
        }
    }
    goto check;
}

static struct lys_node *
check_mand_getnext(struct lys_node *cur, struct lys_node *parent)
{
    struct lys_node *next;

    if (!cur) {
        next = parent->child;
        cur = next;
    } else {
        next = cur->next;
    }

repeat:
    while (next && (next->nodetype & (LYS_AUGMENT | LYS_GROUPING))) {
        next = next->next;
    }

    while (!next) {
        if (cur->parent == parent) {
            /* no next element */
            return NULL;
        }
        cur = cur->parent;
        next = cur->next;
        goto repeat;
    }

    switch (next->nodetype) {
    case LYS_CONTAINER:
        if (((struct lys_node_container *)next)->presence) {
            /* mandatory elements under the non-existing presence
             * container are not mandatory - 7.6.5, rule 1 */
            next = next->next;
            goto repeat;
        }
        /* no break */
    case LYS_USES:
    case LYS_CASE:
        /* go into */
        next = next->child;
        goto repeat;
    case LYS_LEAF:
    case LYS_CHOICE:
    case LYS_ANYXML:
    case LYS_LIST:
    case LYS_LEAFLIST:
        return next;
    default:
        /* we should not be here */
        return NULL;
    }
}

static struct lys_node *
check_mand_check(struct lys_node *node, struct lys_node *stop, struct lyd_node *data)
{
    struct lys_node *siter = NULL, *parent;
    struct lyd_node *diter = NULL;
    uint32_t minmax;

    if (node->flags & LYS_MAND_TRUE) {
       switch (node->nodetype) {
       case LYS_LEAF:
       case LYS_ANYXML:
       case LYS_CHOICE:
           if (node->parent->nodetype == LYS_CASE) {
               /* 7.6.5, rule 2 */
               /* 7.9.4, rule 1 */
               if (node->parent->parent->parent == data->schema) {
                   /* the only case the node's siblings can exist is that the
                    * data node passed originaly to ly_check_mandatory()
                    * had this choice as a child
                    */
                   /* try to find the node's siblings in data */
                   LY_TREE_FOR(data->child, diter) {
                       LY_TREE_FOR(node->parent->child, siter) {
                           if (siter == diter->schema) {
                               /* some sibling exists, rule applies */
                               break;
                           }
                       }
                       if (siter) {
                           break;
                       }
                   }
               }
               if (!siter) {
                   /* no sibling exists */
                   return NULL;
               }
           } else {
               for(parent = node->parent; parent != stop; parent = parent->parent) {
                   if (parent->nodetype != LYS_CONTAINER) {
                       /* 7.6.5, rule 1, checking presence is not needed
                        * since it is done in check_mand_getnext()
                        */
                       return NULL;
                   }
               }
           }

           /* search for instance */
           LY_TREE_FOR(data->child, diter) {
               if (diter->schema == node) {
                   return NULL;
               }
           }
           /* instance not found */
           /* 7.6.5, rule 3 (or 2) */
           /* 7.9.4, rule 2 */
           return node;
       default:
           /* error */
           break;
       }
    } else if (node->nodetype & (LYS_LIST | LYS_LEAFLIST)) {
        /* search for number of instances */
        minmax = 0;
        LY_TREE_FOR(data->child, diter) {
            if (diter->schema == node) {
                minmax++;
            }
        }

        /* check the specified constraints */
        if (node->nodetype == LYS_LIST) {
            if (((struct lys_node_list *)node)->min && minmax < ((struct lys_node_list *)node)->min) {
                return node;
            }

            if (((struct lys_node_list *)node)->max && minmax > ((struct lys_node_list *)node)->max) {
                return node;
            }
        } else if (node->nodetype == LYS_LEAFLIST) {
            if (((struct lys_node_leaflist *)node)->min && minmax < ((struct lys_node_leaflist *)node)->min) {
                return node;
            }

            if (((struct lys_node_leaflist *)node)->max && minmax > ((struct lys_node_leaflist *)node)->max) {
                return node;
            }
        }
    }

    return NULL;
}

struct lys_node *
ly_check_mandatory(struct lyd_node *data)
{
    struct lys_node *siter, *saux, *saux2, *result, *parent = NULL, *parent2;
    struct lyd_node *diter;
    int found;

    siter = data->schema->child;

repeat:
    while (siter) {
        if (lys_is_disabled(siter, 2)) {
            siter = siter->next;
            continue;
        }

        switch (siter->nodetype) {
        case LYS_CONTAINER:
        case LYS_LEAF:
        case LYS_ANYXML:
        case LYS_LIST:
        case LYS_LEAFLIST:
            /* check if there is some mandatory node; first test the siter itself ... */
            result = check_mand_check(siter, siter->parent, data);
            if (result) {
                return result;
            }
            /* ... and then the subtree */
            if (parent && siter->nodetype == LYS_CONTAINER && !((struct lys_node_container *)siter)->presence) {
                saux = NULL;
                while ((saux = check_mand_getnext(saux, siter))) {
                    result = check_mand_check(saux, siter, data);
                    if (result) {
                        return result;
                    }
                }
            }
            siter = siter->next;
            break;
        case LYS_CHOICE:
            /* search for instance */
            saux = siter;
            siter = siter->child;
            found = 0;
            parent2 = NULL;
repeat_choice:
            while (siter) {
                if (lys_is_disabled(siter, 2)) {
                    siter = siter->next;
                    continue;
                }

                switch (siter->nodetype) {
                case LYS_CONTAINER:
                case LYS_LEAF:
                case LYS_LEAFLIST:
                case LYS_LIST:
                case LYS_ANYXML:
                    LY_TREE_FOR(data->child, diter) {
                        if (diter->schema == siter) {
                            break;
                        }
                    }
                    if (diter) {
                        /* got instance */
                        /* check presence of mandatory siblings */
                        if (siter->parent->nodetype == LYS_CASE) {
                            saux2 = NULL;
                            while ((saux2 = check_mand_getnext(saux2, siter->parent))) {
                                result = check_mand_check(saux2, siter->parent, data);
                                if (result) {
                                    return result;
                                }
                            }
                        }
                        siter = parent2 = NULL;
                        found = 1;
                        break;
                    }
                    siter = siter->next;
                    break;
                case LYS_CASE:
                case LYS_CHOICE:
                case LYS_USES:
                    /* go into */
                    parent2 = siter;
                    siter = siter->child;
                    break;
                case LYS_AUGMENT:
                case LYS_GROUPING:
                    /* skip */
                    siter = siter->next;
                    break;
                default:
                    /* error */
                    break;
                }
            }

            if (parent2) {
                siter = parent2->next;
                if (parent2->parent == saux) {
                    parent2 = NULL;
                } else {
                    parent2 = parent2->parent;
                }
                goto repeat_choice;
            }

            if (!found && (saux->flags & LYS_MAND_TRUE)) {
                return saux;
            }

            /* go to next */
            siter = saux->next;

            break;
        case LYS_USES:
        case LYS_CASE:
            /* go into */
            parent = siter;
            siter = siter->child;
            break;
        default:
            /* can ignore, go to next */
            siter = siter->next;
            break;
        }
    }

    if (parent) {
        siter = parent->next;
        if (parent->parent == data->schema) {
            parent = NULL;
        } else {
            parent = parent->parent;
        }
        goto repeat;
    }

    return NULL;
}

void
lys_node_unlink(struct lys_node *node)
{
    struct lys_node *parent, *first;

    if (!node) {
        return;
    }

    /* unlink from data model if necessary */
    if (node->module) {
        if (node->module->data == node) {
            node->module->data = node->next;
        } else if (node->module->rpc == node) {
            node->module->rpc = node->next;
        } else if (node->module->notif == node) {
            node->module->notif = node->next;
        }
    }

    /* store pointers to important nodes */
    parent = node->parent;
    if (parent && !parent->nodetype) {
        /* handle augments - first, unlink it from the augment parent ... */
        if (parent->child == node) {
            parent->child = node->next;
        }
        /* and then continue with the target parent */
        parent = ((struct lys_node_augment *)parent)->target;
    }

    /* unlink from parent */
    if (parent) {
        if (parent->child == node) {
            parent->child = node->next;
        }
        node->parent = NULL;
    }

    /* unlink from siblings */
    if (node->prev == node) {
        /* there are no more siblings */
        return;
    }
    if (node->next) {
        node->next->prev = node->prev;
    } else {
        /* unlinking the last element */
        if (parent) {
            first = parent->child;
        } else {
            first = node;
            while (first->prev->next) {
                first = node->prev;
            }
        }
        first->prev = node->prev;
    }
    if (node->prev->next) {
        node->prev->next = node->next;
    }

    /* clean up the unlinked element */
    node->next = NULL;
    node->prev = node;
}

/*
 * get next grouping in the root's subtree, in the
 * first call, tha last is NULL
 */
static struct lys_node_grp *
lys_get_next_grouping(struct lys_node_grp* lastgrp, struct lys_node *root)
{
    struct lys_node *last = (struct lys_node *)lastgrp;
    struct lys_node *next;

    assert(root);

    if (!last) {
        last = root;
    }

    while (1) {
        if ((last->nodetype & (LYS_CONTAINER | LYS_CHOICE | LYS_LIST | LYS_GROUPING | LYS_INPUT | LYS_OUTPUT))) {
            next = last->child;
        } else {
            next = NULL;
        }
        if (!next) {
            if (last == root) {
                /* we are done */
                return NULL;
            }

            /* no children, go to siblings */
            next = last->next;
        }
        while (!next) {
            /* go back through parents */
            if (last->parent == root) {
                /* we are done */
                return NULL;
            }
            last = last->parent;
            next = last->next;
        }

        if (next->nodetype == LYS_GROUPING) {
            return (struct lys_node_grp *)next;
        }

        last = next;
    }
}

int
lys_check_id(struct lys_node *node, struct lys_node *parent, struct lys_module *module)
{
    struct lys_node *start, *stop, *par_iter, *iter;
    struct lys_node_grp *grp;
    int down;

    assert(node);

    if (!parent) {
        assert(module);
    } else {
        module = parent->module;
    }

    switch (node->nodetype) {
    case LYS_GROUPING:
        /* 6.2.1, rule 6 */
        if (parent) {
            if (parent->child) {
                down = 1;
                start = parent->child;
            } else {
                down = 0;
                start = parent;
            }
        } else {
            down = 1;
            start = module->data;
        }
        /* go up */
        for (par_iter = start; par_iter; par_iter = par_iter->parent) {
            if (par_iter->nodetype & (LYS_CHOICE | LYS_CASE | LYS_AUGMENT | LYS_USES)) {
                continue;
            }

            for (iter = par_iter, stop = NULL; iter; iter = iter->prev) {
                if (!stop) {
                    stop = par_iter;
                } else if (iter == stop) {
                    break;
                }
                if (iter->nodetype != LYS_GROUPING) {
                    continue;
                }

                if (node->name == iter->name) {
                    LOGVAL(LYE_DUPID, 0, "grouping", node->name);
                    return EXIT_FAILURE;
                }
            }
        }
        /* go down, because grouping can be defined after e.g. container in which is collision */
        if (down) {
            for (iter = start, stop = NULL; iter; iter = iter->prev) {
                if (!stop) {
                    stop = start;
                } else if (iter == stop) {
                    break;
                }
                if (!(iter->nodetype & (LYS_CONTAINER | LYS_CHOICE | LYS_LIST | LYS_GROUPING | LYS_INPUT | LYS_OUTPUT))) {
                    continue;
                }

                grp = NULL;
                while ((grp = lys_get_next_grouping(grp, iter))) {
                    if (node->name == grp->name) {
                        LOGVAL(LYE_DUPID, 0, "grouping", node->name);
                        return EXIT_FAILURE;
                    }
                }
            }
        }
        break;
    case LYS_LEAF:
    case LYS_LEAFLIST:
    case LYS_LIST:
    case LYS_CONTAINER:
    case LYS_CHOICE:
    case LYS_ANYXML:
        /* 6.2.1, rule 7 */
        if (parent) {
            iter = parent;
            while (iter && (iter->nodetype & (LYS_USES | LYS_CASE | LYS_CHOICE))) {
                iter = iter->parent;
            }
            if (!iter) {
                stop = NULL;
                iter = module->data;
            } else {
                stop = iter;
                iter = iter->child;
            }
        } else {
            stop = NULL;
            iter = module->data;
        }
        while (iter) {
            if (iter->nodetype & (LYS_USES | LYS_CASE)) {
                iter = iter->child;
                continue;
            }

            if (iter->nodetype & (LYS_LEAF | LYS_LEAFLIST | LYS_LIST | LYS_CONTAINER | LYS_CHOICE | LYS_ANYXML)) {
                if (iter->module == node->module && iter->name == node->name) {
                    LOGVAL(LYE_SPEC, 0, "Duplicated child identifier \"%s\" in \"%s\".", node->name,
                           stop ? stop->name : "(sub)module");
                    return EXIT_FAILURE;
                }
            }

            /* special case for choice - we must check the choice's name as
             * well as the names of nodes under the choice
             */
            if (iter->nodetype == LYS_CHOICE) {
                iter = iter->child;
                continue;
            }

            /* go to siblings */
            if (!iter->next) {
                /* no sibling, go to parent's sibling */
                do {
                    iter = iter->parent;
                    if (iter && iter->next) {
                        break;
                    }
                } while (iter != stop);

                if (iter == stop) {
                    break;
                }
            }
            iter = iter->next;
        }
        break;
    case LYS_CASE:
        /* 6.2.1, rule 8 */
        LY_TREE_FOR(parent->child, iter) {
            if (!(iter->nodetype & (LYS_ANYXML | LYS_CASE | LYS_CONTAINER | LYS_LEAF | LYS_LEAFLIST | LYS_LIST))) {
                continue;
            }

            if (iter->module == node->module && iter->name == node->name) {
                LOGVAL(LYE_DUPID, 0, "case", node->name);
                return EXIT_FAILURE;
            }
        }
        break;
    default:
        /* no check needed */
        break;
    }

    return EXIT_SUCCESS;
}

int
lys_node_addchild(struct lys_node *parent, struct lys_module *module, struct lys_node *child)
{
    struct lys_node *iter, **trg = NULL;
    int type;

    assert(child);

    if (parent) {
        type = parent->nodetype;
        module = parent->module;
    } else {
        assert(module);
        type = 0;
        if (child->nodetype == LYS_NOTIF) {
            trg = &module->notif;
        } else if (child->nodetype == LYS_RPC) {
            trg = &module->rpc;
        } else {
            trg = &module->data;
        }
    }

    /* checks */
    switch (type) {
    case LYS_CONTAINER:
    case LYS_LIST:
    case LYS_GROUPING:
    case LYS_USES:
    case LYS_INPUT:
    case LYS_OUTPUT:
    case LYS_NOTIF:
        if (!(child->nodetype &
                (LYS_ANYXML | LYS_CHOICE | LYS_CONTAINER | LYS_GROUPING | LYS_LEAF |
                 LYS_LEAFLIST | LYS_LIST | LYS_USES))) {
            LOGVAL(LYE_SPEC, 0, "Unexpected substatement \"%s\" in \"%s\" (%s).",
                   strnodetype(child->nodetype), strnodetype(parent->nodetype), parent->name);
            return EXIT_FAILURE;
        }

        break;
    case LYS_CHOICE:
        if (!(child->nodetype &
                (LYS_ANYXML | LYS_CASE | LYS_CONTAINER | LYS_LEAF | LYS_LEAFLIST | LYS_LIST))) {
            LOGVAL(LYE_SPEC, 0, "Unexpected substatement \"%s\" in \"choice\" %s.",
                   strnodetype(child->nodetype), parent->name);
            return EXIT_FAILURE;
        }
        break;
    case LYS_CASE:
        if (!(child->nodetype &
                (LYS_ANYXML | LYS_CHOICE | LYS_CONTAINER | LYS_LEAF | LYS_LEAFLIST | LYS_LIST | LYS_USES))) {
            LOGVAL(LYE_SPEC, 0, "Unexpected substatement \"%s\" in \"case\" %s.",
                   strnodetype(child->nodetype), parent->name);
            return EXIT_FAILURE;
        }
        break;
    case LYS_RPC:
        if (!(child->nodetype & (LYS_INPUT | LYS_OUTPUT | LYS_GROUPING))) {
            LOGVAL(LYE_SPEC, 0, "Unexpected substatement \"%s\" in \"rpc\" %s.",
                   strnodetype(child->nodetype), parent->name);
            return EXIT_FAILURE;
        }
        break;
    case LYS_LEAF:
    case LYS_LEAFLIST:
    case LYS_ANYXML:
        LOGVAL(LYE_SPEC, 0, "The \"%s\" statement (%s) cannot have any data substatement.",
               strnodetype(parent->nodetype), parent->name);
        return EXIT_FAILURE;
    case LYS_AUGMENT:
        if (!(child->nodetype &
                (LYS_ANYXML | LYS_CASE | LYS_CHOICE | LYS_CONTAINER | LYS_LEAF
                | LYS_LEAFLIST | LYS_LIST | LYS_USES))) {
            LOGVAL(LYE_SPEC, 0, "Unexpected substatement \"%s\" in \"%s\" (%s).",
                   strnodetype(child->nodetype), strnodetype(parent->nodetype), parent->name);
            return EXIT_FAILURE;
        }
        break;
    case LYS_UNKNOWN:
        /* top level */
        if (!(child->nodetype &
                (LYS_ANYXML | LYS_CHOICE | LYS_CONTAINER | LYS_LEAF | LYS_GROUPING
                | LYS_LEAFLIST | LYS_LIST | LYS_USES | LYS_RPC | LYS_NOTIF | LYS_AUGMENT))) {
            LOGVAL(LYE_SPEC, 0, "Unexpected substatement \"%s\" in (sub)module \"%s\"",
                   strnodetype(child->nodetype), module->name);
            return EXIT_FAILURE;
        }

        break;;
    }

    /* check identifier uniqueness */
    if (lys_check_id(child, parent, module)) {
        return EXIT_FAILURE;
    }

    if (child->parent) {
        lys_node_unlink(child);
    }

    if (!parent) {
        if (*trg) {
            (*trg)->prev->next = child;
            child->prev = (*trg)->prev;
            (*trg)->prev = child;
        } else {
            (*trg) = child;
        }
    } else {
        if (!parent->child) {
            /* the only/first child of the parent */
            parent->child = child;
            child->parent = parent;
            iter = child;
        } else {
            /* add a new child at the end of parent's child list */
            iter = parent->child->prev;
            iter->next = child;
            child->prev = iter;
        }
        while (iter->next) {
            iter = iter->next;
            iter->parent = parent;
        }
        parent->child->prev = iter;
    }

    return EXIT_SUCCESS;
}

API struct lys_module *
lys_parse(struct ly_ctx *ctx, const char *data, LYS_INFORMAT format)
{
    struct unres_schema *unres;
    struct lys_module *mod = NULL;

    if (!ctx || !data) {
        LOGERR(LY_EINVAL, "%s: Invalid parameter.", __func__);
        return NULL;
    }

    unres = calloc(1, sizeof *unres);

    switch (format) {
    case LYS_IN_YIN:
        mod = yin_read_module(ctx, data, 1, unres);
        break;
    case LYS_IN_YANG:
    default:
        /* TODO */
        break;
    }

    if (mod && unres->count && resolve_unres(mod, unres)) {
        lys_free(mod, 0);
        mod = NULL;
    }
    free(unres->item);
    free(unres->type);
    free(unres->str_snode);
#ifndef NDEBUG
    free(unres->line);
#endif
    free(unres);

    return mod;
}

struct lys_submodule *
lys_submodule_parse(struct lys_module *module, const char *data, LYS_INFORMAT format, int implement)
{
    struct unres_schema *unres;
    struct lys_submodule *submod = NULL;

    assert(module);
    assert(data);

    unres = calloc(1, sizeof *unres);

    switch (format) {
    case LYS_IN_YIN:
        submod = yin_read_submodule(module, data, implement, unres);
        break;
    case LYS_IN_YANG:
    default:
        /* TODO */
        break;
    }

   if (submod && unres->count && resolve_unres((struct lys_module *)submod, unres)) {
        lys_submodule_free(submod, 0);
        submod = NULL;
    }
    free(unres->item);
    free(unres->type);
    free(unres->str_snode);
#ifndef NDEBUG
    free(unres->line);
#endif
    free(unres);

    return submod;
}

API struct lys_module *
lys_read(struct ly_ctx *ctx, int fd, LYS_INFORMAT format)
{
    struct lys_module *module;
    struct stat sb;
    char *addr;

    if (!ctx || fd < 0) {
        LOGERR(LY_EINVAL, "%s: Invalid parameter.", __func__);
        return NULL;
    }

    /*
     * TODO
     * This is just a temporary solution to make working automatic search for
     * imported modules. This doesn't work e.g. for streams (stdin)
     */
    fstat(fd, &sb);
    addr = mmap(NULL, sb.st_size, PROT_READ, MAP_PRIVATE, fd, 0);
    module = lys_parse(ctx, addr, format);
    munmap(addr, sb.st_size);

    return module;
}

struct lys_submodule *
lys_submodule_read(struct lys_module *module, int fd, LYS_INFORMAT format, int implement)
{
    struct lys_submodule *submodule;
    struct stat sb;
    char *addr;

    assert(module);
    assert(fd >= 0);

    /*
     * TODO
     * This is just a temporary solution to make working automatic search for
     * imported modules. This doesn't work e.g. for streams (stdin)
     */
    fstat(fd, &sb);
    addr = mmap(NULL, sb.st_size, PROT_READ, MAP_PRIVATE, fd, 0);
    /* TODO addr error check */
    submodule = lys_submodule_parse(module, addr, format, implement);
    munmap(addr, sb.st_size);

    return submodule;

}

static struct lys_restr *
lys_restr_dup(struct ly_ctx *ctx, struct lys_restr *old, int size)
{
    struct lys_restr *result;
    int i;

    if (!size) {
        return NULL;
    }

    result = calloc(size, sizeof *result);
    for (i = 0; i < size; i++) {
        result[i].expr = lydict_insert(ctx, old[i].expr, 0);
        result[i].dsc = lydict_insert(ctx, old[i].dsc, 0);
        result[i].ref = lydict_insert(ctx, old[i].ref, 0);
        result[i].eapptag = lydict_insert(ctx, old[i].eapptag, 0);
        result[i].emsg = lydict_insert(ctx, old[i].emsg, 0);
    }

    return result;
}

void
lys_restr_free(struct ly_ctx *ctx, struct lys_restr *restr)
{
    assert(ctx);
    if (!restr) {
        return;
    }

    lydict_remove(ctx, restr->expr);
    lydict_remove(ctx, restr->dsc);
    lydict_remove(ctx, restr->ref);
    lydict_remove(ctx, restr->eapptag);
    lydict_remove(ctx, restr->emsg);
}

static void
lys_type_dup(struct lys_module *mod, struct lys_node *parent, struct lys_type *new, struct lys_type *old,
            struct unres_schema *unres)
{
    int i;

    new->prefix = lydict_insert(mod->ctx, old->prefix, 0);
    new->base = old->base;
    new->der = old->der;

    i = unres_find(unres, old, UNRES_TYPE_DER);
    if (i != -1) {
        /* HACK for unres */
        new->der = (struct lys_tpdf *)parent;
        if (unres_add_str(mod, unres, new, UNRES_TYPE_DER, unres->str_snode[i], 0) == -1) {
            LOGINT;
        }
        return;
    }

    switch (new->base) {
    case LY_TYPE_BINARY:
        if (old->info.binary.length) {
            new->info.binary.length = lys_restr_dup(mod->ctx, old->info.binary.length, 1);
        }
        break;

    case LY_TYPE_BITS:
        new->info.bits.count = old->info.bits.count;
        if (new->info.bits.count) {
            new->info.bits.bit = calloc(new->info.bits.count, sizeof *new->info.bits.bit);
            for (i = 0; i < new->info.bits.count; i++) {
                new->info.bits.bit[i].name = lydict_insert(mod->ctx, old->info.bits.bit[i].name, 0);
                new->info.bits.bit[i].dsc = lydict_insert(mod->ctx, old->info.bits.bit[i].dsc, 0);
                new->info.bits.bit[i].ref = lydict_insert(mod->ctx, old->info.bits.bit[i].ref, 0);
                new->info.bits.bit[i].status = old->info.bits.bit[i].status;
                new->info.bits.bit[i].pos = old->info.bits.bit[i].pos;
            }
        }
        break;

    case LY_TYPE_DEC64:
        new->info.dec64.dig = old->info.dec64.dig;
        if (old->info.dec64.range) {
            new->info.dec64.range = lys_restr_dup(mod->ctx, old->info.dec64.range, 1);
        }
        break;

    case LY_TYPE_ENUM:
        new->info.enums.count = old->info.enums.count;
        if (new->info.enums.count) {
            new->info.enums.enm = calloc(new->info.enums.count, sizeof *new->info.enums.enm);
            for (i = 0; i < new->info.enums.count; i++) {
                new->info.enums.enm[i].name = lydict_insert(mod->ctx, old->info.enums.enm[i].name, 0);
                new->info.enums.enm[i].dsc = lydict_insert(mod->ctx, old->info.enums.enm[i].dsc, 0);
                new->info.enums.enm[i].ref = lydict_insert(mod->ctx, old->info.enums.enm[i].ref, 0);
                new->info.enums.enm[i].status = old->info.enums.enm[i].status;
                new->info.enums.enm[i].value = old->info.enums.enm[i].value;
            }
        }
        break;

    case LY_TYPE_IDENT:
        if (old->info.ident.ref) {
            new->info.ident.ref = old->info.ident.ref;
        } else {
            i = unres_find(unres, old, UNRES_TYPE_IDENTREF);
            assert(i != -1);
            if (unres_add_str(mod, unres, new, UNRES_TYPE_IDENTREF, unres->str_snode[i], 0) == -1) {
                LOGINT;
            }
        }
        break;

    case LY_TYPE_INST:
        new->info.inst.req = old->info.inst.req;
        break;

    case LY_TYPE_INT8:
    case LY_TYPE_INT16:
    case LY_TYPE_INT32:
    case LY_TYPE_INT64:
    case LY_TYPE_UINT8:
    case LY_TYPE_UINT16:
    case LY_TYPE_UINT32:
    case LY_TYPE_UINT64:
        if (old->info.num.range) {
            new->info.num.range = lys_restr_dup(mod->ctx, old->info.num.range, 1);
        }
        break;

    case LY_TYPE_LEAFREF:
        new->info.lref.path = lydict_insert(mod->ctx, old->info.lref.path, 0);
        if (unres_add_node(mod, unres, new, UNRES_TYPE_LEAFREF, parent, 0) == -1) {
            LOGINT;
        }
        break;

    case LY_TYPE_STRING:
        if (old->info.str.length) {
            new->info.str.length = lys_restr_dup(mod->ctx, old->info.str.length, 1);
        }
        new->info.str.patterns = lys_restr_dup(mod->ctx, old->info.str.patterns, old->info.str.pat_count);
        break;

    case LY_TYPE_UNION:
        new->info.uni.count = old->info.uni.count;
        if (new->info.uni.count) {
            new->info.uni.types = calloc(new->info.uni.count, sizeof *new->info.uni.types);
            for (i = 0; i < new->info.uni.count; i++) {
                lys_type_dup(mod, parent, &(new->info.uni.types[i]), &(old->info.uni.types[i]), unres);
            }
        }
        break;

    default:
        /* nothing to do for LY_TYPE_BOOL, LY_TYPE_EMPTY */
        break;
    }
}

void
lys_type_free(struct ly_ctx *ctx, struct lys_type *type)
{
    int i;

    assert(ctx);
    if (!type) {
        return;
    }

    lydict_remove(ctx, type->prefix);

    switch (type->base) {
    case LY_TYPE_BINARY:
        lys_restr_free(ctx, type->info.binary.length);
        free(type->info.binary.length);
        break;
    case LY_TYPE_BITS:
        for (i = 0; i < type->info.bits.count; i++) {
            lydict_remove(ctx, type->info.bits.bit[i].name);
            lydict_remove(ctx, type->info.bits.bit[i].dsc);
            lydict_remove(ctx, type->info.bits.bit[i].ref);
        }
        free(type->info.bits.bit);
        break;

    case LY_TYPE_DEC64:
        lys_restr_free(ctx, type->info.dec64.range);
        free(type->info.dec64.range);
        break;

    case LY_TYPE_ENUM:
        for (i = 0; i < type->info.enums.count; i++) {
            lydict_remove(ctx, type->info.enums.enm[i].name);
            lydict_remove(ctx, type->info.enums.enm[i].dsc);
            lydict_remove(ctx, type->info.enums.enm[i].ref);
        }
        free(type->info.enums.enm);
        break;

    case LY_TYPE_INT8:
    case LY_TYPE_INT16:
    case LY_TYPE_INT32:
    case LY_TYPE_INT64:
    case LY_TYPE_UINT8:
    case LY_TYPE_UINT16:
    case LY_TYPE_UINT32:
    case LY_TYPE_UINT64:
        lys_restr_free(ctx, type->info.num.range);
        free(type->info.num.range);
        break;

    case LY_TYPE_LEAFREF:
        lydict_remove(ctx, type->info.lref.path);
        break;

    case LY_TYPE_STRING:
        lys_restr_free(ctx, type->info.str.length);
        free(type->info.str.length);
        for (i = 0; i < type->info.str.pat_count; i++) {
            lys_restr_free(ctx, &type->info.str.patterns[i]);
        }
        free(type->info.str.patterns);
        break;

    case LY_TYPE_UNION:
        for (i = 0; i < type->info.uni.count; i++) {
            lys_type_free(ctx, &type->info.uni.types[i]);
        }
        free(type->info.uni.types);
        break;

    default:
        /* nothing to do for LY_TYPE_IDENT, LY_TYPE_INST, LY_TYPE_BOOL, LY_TYPE_EMPTY */
        break;
    }
}

static struct lys_tpdf *
lys_tpdf_dup(struct lys_module *mod, struct lys_node *parent, struct lys_tpdf *old, int size, struct unres_schema *unres)
{
    struct lys_tpdf *result;
    int i;

    if (!size) {
        return NULL;
    }

    result = calloc(size, sizeof *result);
    for (i = 0; i < size; i++) {
        result[i].name = lydict_insert(mod->ctx, old[i].name, 0);
        result[i].dsc = lydict_insert(mod->ctx, old[i].dsc, 0);
        result[i].ref = lydict_insert(mod->ctx, old[i].ref, 0);
        result[i].flags = old[i].flags;
        result[i].module = old[i].module;

        lys_type_dup(mod, parent, &(result[i].type), &(old[i].type), unres);

        result[i].dflt = lydict_insert(mod->ctx, old[i].dflt, 0);
        result[i].units = lydict_insert(mod->ctx, old[i].units, 0);
    }

    return result;
}

static void
lys_tpdf_free(struct ly_ctx *ctx, struct lys_tpdf *tpdf)
{
    assert(ctx);
    if (!tpdf) {
        return;
    }

    lydict_remove(ctx, tpdf->name);
    lydict_remove(ctx, tpdf->dsc);
    lydict_remove(ctx, tpdf->ref);

    lys_type_free(ctx, &tpdf->type);

    lydict_remove(ctx, tpdf->units);
    lydict_remove(ctx, tpdf->dflt);
}

static struct lys_when *
lys_when_dup(struct ly_ctx *ctx, struct lys_when *old)
{
    struct lys_when *new;

    if (!old) {
        return NULL;
    }

    new = calloc(1, sizeof *new);
    new->cond = lydict_insert(ctx, old->cond, 0);
    new->dsc = lydict_insert(ctx, old->dsc, 0);
    new->ref = lydict_insert(ctx, old->ref, 0);

    return new;
}

static void
lys_when_free(struct ly_ctx *ctx, struct lys_when *w)
{
    if (!w) {
        return;
    }

    lydict_remove(ctx, w->cond);
    lydict_remove(ctx, w->dsc);
    lydict_remove(ctx, w->ref);

    free(w);
}

static void
lys_augment_free(struct ly_ctx *ctx, struct lys_node_augment aug)
{
    lydict_remove(ctx, aug.target_name);
    lydict_remove(ctx, aug.dsc);
    lydict_remove(ctx, aug.ref);

    free(aug.features);

    lys_when_free(ctx, aug.when);

    /* Do not free the children, they were appended somewhere and their
     * new parent will take care of them.
     */
}

static struct lys_node_augment *
lys_augment_dup(struct lys_module *module, struct lys_node *parent, struct lys_node_augment *old, int size,
               struct unres_schema *unres)
{
    struct lys_node_augment *new = NULL;
    struct lys_node *snode;
    int i = -1;

    if (!size) {
        return NULL;
    }

    new = calloc(size, sizeof *new);
    for (i = 0; i < size; i++) {
        new[i].target_name = lydict_insert(module->ctx, old[i].target_name, 0);
        new[i].dsc = lydict_insert(module->ctx, old[i].dsc, 0);
        new[i].ref = lydict_insert(module->ctx, old[i].ref, 0);
        new[i].flags = old[i].flags;
        new[i].nodetype = old[i].nodetype;
        /* .target = NULL */

        new[i].parent = parent;

        /* copy the augment nodes */
        assert(old[i].child);
        LY_TREE_FOR(old[i].child, snode) {
            if (lys_node_addchild((struct lys_node *)&new[i], NULL, lys_node_dup(module, snode, snode->flags, snode->nacm, 1, unres))) {
                for ( ; i >= 0; i--) {
                    lys_augment_free(module->ctx, new[i]);
                }
                free(new);
                return NULL;
            }
        }
    }

    return new;
}

static struct lys_refine *
lys_refine_dup(struct lys_module *mod, struct lys_refine *old, int size, struct lys_node_uses *uses,
              struct unres_schema *unres)
{
    struct lys_refine *result;
    int i, j;

    if (!size) {
        return NULL;
    }

    result = calloc(size, sizeof *result);
    for (i = 0; i < size; i++) {
        result[i].target_name = lydict_insert(mod->ctx, old[i].target_name, 0);
        result[i].dsc = lydict_insert(mod->ctx, old[i].dsc, 0);
        result[i].ref = lydict_insert(mod->ctx, old[i].ref, 0);
        result[i].flags = old[i].flags;
        result[i].target_type = old[i].target_type;

        result[i].must_size = old[i].must_size;
        result[i].must = lys_restr_dup(mod->ctx, old[i].must, old[i].must_size);
        for (j = 0; j < result[i].must_size; ++j) {
            if (unres_add_node(mod, unres, &result[i].must[j], UNRES_MUST, (struct lys_node *)uses, 0) == -1) {
                free(result);
                return NULL;
            }
        }

        if (result[i].target_type & (LYS_LEAF | LYS_CHOICE)) {
            result[i].mod.dflt = lydict_insert(mod->ctx, old[i].mod.dflt, 0);
        } else if (result[i].target_type == LYS_CONTAINER) {
            result[i].mod.presence = lydict_insert(mod->ctx, old[i].mod.presence, 0);
        } else if (result[i].target_type & (LYS_LIST | LYS_LEAFLIST)) {
            result[i].mod.list = old[i].mod.list;
        }
    }

    return result;
}

static void
lys_ident_free(struct ly_ctx *ctx, struct lys_ident *ident)
{
    struct lys_ident_der *der;

    assert(ctx);
    if (!ident) {
        return;
    }

    /*
     * if caller free only a single data model which is used (its identity is
     * reference from identity in another module), this silly freeing can lead
     * to segmentation fault. But without noting if the module is used by some
     * other, it cannot be solved.
     *
     * Possible solution is to not allow caller to remove particular schema
     * from the context. This is the current approach.
     */
    while (ident->der) {
        der = ident->der;
        ident->der = der->next;
        free(der);
    }

    lydict_remove(ctx, ident->name);
    lydict_remove(ctx, ident->dsc);
    lydict_remove(ctx, ident->ref);

}

static void
lys_grp_free(struct ly_ctx *ctx, struct lys_node_grp *grp)
{
    int i;

    /* handle only specific parts for LYS_GROUPING */
    for (i = 0; i < grp->tpdf_size; i++) {
        lys_tpdf_free(ctx, &grp->tpdf[i]);
    }
    free(grp->tpdf);
}

static void
lys_rpc_inout_free(struct ly_ctx *ctx, struct lys_node_rpc_inout *io)
{
    int i;

    /* handle only specific parts for LYS_INPUT and LYS_OUTPUT */
    for (i = 0; i < io->tpdf_size; i++) {
        lys_tpdf_free(ctx, &io->tpdf[i]);
    }
    free(io->tpdf);
}

static void
lys_anyxml_free(struct ly_ctx *ctx, struct lys_node_anyxml *anyxml)
{
    int i;

    for (i = 0; i < anyxml->must_size; i++) {
        lys_restr_free(ctx, &anyxml->must[i]);
    }
    free(anyxml->must);

    lys_when_free(ctx, anyxml->when);
}

static void
lys_leaf_free(struct ly_ctx *ctx, struct lys_node_leaf *leaf)
{
    int i;

    for (i = 0; i < leaf->must_size; i++) {
        lys_restr_free(ctx, &leaf->must[i]);
    }
    free(leaf->must);

    lys_when_free(ctx, leaf->when);

    lys_type_free(ctx, &leaf->type);
    lydict_remove(ctx, leaf->units);
    lydict_remove(ctx, leaf->dflt);
}

static void
lys_leaflist_free(struct ly_ctx *ctx, struct lys_node_leaflist *llist)
{
    int i;

    for (i = 0; i < llist->must_size; i++) {
        lys_restr_free(ctx, &llist->must[i]);
    }
    free(llist->must);

    lys_when_free(ctx, llist->when);

    lys_type_free(ctx, &llist->type);
    lydict_remove(ctx, llist->units);
}

static void
lys_list_free(struct ly_ctx *ctx, struct lys_node_list *list)
{
    int i;

    /* handle only specific parts for LY_NODE_LIST */
    for (i = 0; i < list->tpdf_size; i++) {
        lys_tpdf_free(ctx, &list->tpdf[i]);
    }
    free(list->tpdf);

    for (i = 0; i < list->must_size; i++) {
        lys_restr_free(ctx, &list->must[i]);
    }
    free(list->must);

    lys_when_free(ctx, list->when);

    for (i = 0; i < list->unique_size; i++) {
        free(list->unique[i].leafs);
    }
    free(list->unique);

    free(list->keys);
}

static void
lys_container_free(struct ly_ctx *ctx, struct lys_node_container *cont)
{
    int i;

    /* handle only specific parts for LY_NODE_CONTAINER */
    lydict_remove(ctx, cont->presence);

    for (i = 0; i < cont->tpdf_size; i++) {
        lys_tpdf_free(ctx, &cont->tpdf[i]);
    }
    free(cont->tpdf);

    for (i = 0; i < cont->must_size; i++) {
        lys_restr_free(ctx, &cont->must[i]);
    }
    free(cont->must);

    lys_when_free(ctx, cont->when);
}

static void
lys_feature_free(struct ly_ctx *ctx, struct lys_feature *f)
{
    lydict_remove(ctx, f->name);
    lydict_remove(ctx, f->dsc);
    lydict_remove(ctx, f->ref);
    free(f->features);
}

static void
lys_deviation_free(struct ly_ctx *ctx, struct lys_deviation *dev)
{
    int i, j;

    lydict_remove(ctx, dev->target_name);
    lydict_remove(ctx, dev->dsc);
    lydict_remove(ctx, dev->ref);

    for (i = 0; i < dev->deviate_size; i++) {
        lydict_remove(ctx, dev->deviate[i].dflt);
        lydict_remove(ctx, dev->deviate[i].units);

        if (dev->deviate[i].mod == LY_DEVIATE_DEL) {
            for (j = 0; j < dev->deviate[i].must_size; j++) {
                lys_restr_free(ctx, &dev->deviate[i].must[j]);
            }
            free(dev->deviate[i].must);

            for (j = 0; j < dev->deviate[i].unique_size; j++) {
                free(dev->deviate[j].unique[j].leafs);
            }
            free(dev->deviate[i].unique);
        }
    }
    free(dev->deviate);
}

static void
lys_uses_free(struct ly_ctx *ctx, struct lys_node_uses *uses)
{
    int i, j;

    for (i = 0; i < uses->refine_size; i++) {
        lydict_remove(ctx, uses->refine[i].target_name);
        lydict_remove(ctx, uses->refine[i].dsc);
        lydict_remove(ctx, uses->refine[i].ref);

        for (j = 0; j < uses->refine[j].must_size; j++) {
            lys_restr_free(ctx, &uses->refine[i].must[j]);
        }
        free(uses->refine[i].must);

        if (uses->refine[i].target_type & (LYS_LEAF | LYS_CHOICE)) {
            lydict_remove(ctx, uses->refine[i].mod.dflt);
        } else if (uses->refine[i].target_type & LYS_CONTAINER) {
            lydict_remove(ctx, uses->refine[i].mod.presence);
        }
    }
    free(uses->refine);

    for (i = 0; i < uses->augment_size; i++) {
        lys_augment_free(ctx, uses->augment[i]);
    }
    free(uses->augment);

    lys_when_free(ctx, uses->when);
}

void
lys_node_free(struct lys_node *node)
{
    struct ly_ctx *ctx;
    struct lys_node *sub, *next;

    if (!node) {
        return;
    }

    assert(node->module);
    assert(node->module->ctx);

    ctx = node->module->ctx;

    /* common part */
    LY_TREE_FOR_SAFE(node->child, next, sub) {
        lys_node_free(sub);
    }

    if (!(node->nodetype & (LYS_INPUT | LYS_OUTPUT))) {
        free(node->features);
        lydict_remove(ctx, node->name);
        lydict_remove(ctx, node->dsc);
        lydict_remove(ctx, node->ref);
    }

    /* specific part */
    switch (node->nodetype) {
    case LYS_CONTAINER:
        lys_container_free(ctx, (struct lys_node_container *)node);
        break;
    case LYS_CHOICE:
        lys_when_free(ctx, ((struct lys_node_choice *)node)->when);
        break;
    case LYS_LEAF:
        lys_leaf_free(ctx, (struct lys_node_leaf *)node);
        break;
    case LYS_LEAFLIST:
        lys_leaflist_free(ctx, (struct lys_node_leaflist *)node);
        break;
    case LYS_LIST:
        lys_list_free(ctx, (struct lys_node_list *)node);
        break;
    case LYS_ANYXML:
        lys_anyxml_free(ctx, (struct lys_node_anyxml *)node);
        break;
    case LYS_USES:
        lys_uses_free(ctx, (struct lys_node_uses *)node);
        break;
    case LYS_CASE:
        lys_when_free(ctx, ((struct lys_node_case *)node)->when);
        break;
    case LYS_AUGMENT:
        /* do nothing */
        break;
    case LYS_GROUPING:
    case LYS_RPC:
    case LYS_NOTIF:
        lys_grp_free(ctx, (struct lys_node_grp *)node);
        break;

    case LYS_INPUT:
    case LYS_OUTPUT:
        lys_rpc_inout_free(ctx, (struct lys_node_rpc_inout *)node);
        break;
    case LYS_UNKNOWN:
        LOGINT;
        break;
    }

    /* again common part */
    lys_node_unlink(node);
    free(node);
}

/* free_int_mods - flag whether to free the internal modules as well */
static void
module_free_common(struct lys_module *module, int free_int_mods)
{
    struct ly_ctx *ctx;
    unsigned int i;
    int j, l;

    assert(module->ctx);
    ctx = module->ctx;

    /* as first step, free the imported modules */
    for (i = 0; i < module->imp_size; i++) {
        /* do not free internal modules */
        if (!free_int_mods) {
            for (j = 0; j < int_mods.count; ++j) {
                if (module->imp[i].module && !strcmp(int_mods.modules[j].name, module->imp[i].module->name)
                        && module->imp[i].module->rev
                        && !strcmp(int_mods.modules[j].revision, module->imp[i].module->rev[0].date)) {
                    break;
                }
            }
            if (j < int_mods.count) {
                continue;
            }
        }

        /* get the imported module from the context and then free,
         * this check is necessary because the imported module can
         * be already removed
         */
        l = ctx->models.used;
        for (j = 0; j < l; j++) {
            if (ctx->models.list[j] == module->imp[i].module) {
                lys_free(module->imp[i].module, free_int_mods);
                break;
            }
        }
    }
    free(module->imp);

    while (module->data) {
        lys_node_free(module->data);
    }
    while (module->rpc) {
        lys_node_free(module->rpc);
    }
    while (module->notif) {
        lys_node_free(module->notif);
    }

    lydict_remove(ctx, module->dsc);
    lydict_remove(ctx, module->ref);
    lydict_remove(ctx, module->org);
    lydict_remove(ctx, module->contact);

    /* revisions */
    for (i = 0; i < module->rev_size; i++) {
        lydict_remove(ctx, module->rev[i].dsc);
        lydict_remove(ctx, module->rev[i].ref);
    }
    free(module->rev);

    /* identities */
    for (i = 0; i < module->ident_size; i++) {
        lys_ident_free(ctx, &module->ident[i]);
    }
    module->ident_size = 0;
    free(module->ident);

    /* typedefs */
    for (i = 0; i < module->tpdf_size; i++) {
        lys_tpdf_free(ctx, &module->tpdf[i]);
    }
    free(module->tpdf);

    /* include */
    for (i = 0; i < module->inc_size; i++) {
        lys_submodule_free(module->inc[i].submodule, free_int_mods);
    }
    free(module->inc);

    /* augment */
    for (i = 0; i < module->augment_size; i++) {
        lys_augment_free(ctx, module->augment[i]);
    }
    free(module->augment);

    /* features */
    for (i = 0; i < module->features_size; i++) {
        lys_feature_free(ctx, &module->features[i]);
    }
    free(module->features);

    /* deviations */
    for (i = 0; i < module->deviation_size; i++) {
        lys_deviation_free(ctx, &module->deviation[i]);
    }
    free(module->deviation);

    lydict_remove(ctx, module->name);
}

void
lys_submodule_free(struct lys_submodule *submodule, int free_int_mods)
{
    if (!submodule) {
        return;
    }

    submodule->inc_size = 0;
    free(submodule->inc);
    submodule->inc = NULL;

    /* common part with struct ly_module */
    module_free_common((struct lys_module *)submodule, free_int_mods);

    /* no specific items to free */

    free(submodule);
}

static struct lys_node_leaf *
lys_uniq_find(struct lys_node_list *list, struct lys_node_leaf *orig_leaf)
{
    struct lys_node *node, *node2, *ret = NULL, *parent1, *parent2;
    int depth = 1, i;

    /* find the correct direct descendant of list in orig_leaf */
    node = (struct lys_node *)orig_leaf;
    while (1) {
        if (!node->parent) {
            return NULL;
        }
        if (!strcmp(node->parent->name, list->name)) {
            break;
        }

        node = node->parent;
        ++depth;
    }

    /* make sure the nodes are equal */
    parent1 = node->parent->parent;
    parent2 = list->parent;
    while (1) {
        if ((parent1 && !parent2) || (!parent1 && parent2)) {
            return NULL;
        }

        if (parent1 == parent2) {
            break;
        }

        parent1 = parent1->parent;
        parent2 = parent2->parent;
    }

    /* find the descendant in the list */
    LY_TREE_FOR(list->child, node2) {
        if (!strcmp(node2->name, node->name)) {
            ret = node2;
            break;
        }
    }

    if (!ret) {
        return NULL;
    }

    /* continue traversing both trees, the nodes are always truly equal */
    while (1) {
        --depth;
        if (!depth) {
            if (ret->nodetype != LYS_LEAF) {
                return NULL;
            }
            return (struct lys_node_leaf *)ret;
        }
        node = (struct lys_node *)orig_leaf;
        for (i = 0; i < depth-1; ++i) {
            node = node->parent;
        }
        LY_TREE_FOR(ret->child, node2) {
            if (!strcmp(node2->name, node->name)) {
                ret = node2;
                break;
            }
        }
        if (!node2) {
            return NULL;
        }
    }
}

struct lys_node *
lys_node_dup(struct lys_module *module, struct lys_node *node, uint8_t flags, uint8_t nacm, int recursive,
             struct unres_schema *unres)
{
    struct lys_node *retval = NULL, *aux, *child;
    struct ly_ctx *ctx = module->ctx;
    int i, j, rc;

    struct lys_node_container *cont = NULL;
    struct lys_node_container *cont_orig = (struct lys_node_container *)node;
    struct lys_node_choice *choice = NULL;
    struct lys_node_choice *choice_orig = (struct lys_node_choice *)node;
    struct lys_node_leaf *leaf = NULL;
    struct lys_node_leaf *leaf_orig = (struct lys_node_leaf *)node;
    struct lys_node_leaflist *llist = NULL;
    struct lys_node_leaflist *llist_orig = (struct lys_node_leaflist *)node;
    struct lys_node_list *list = NULL;
    struct lys_node_list *list_orig = (struct lys_node_list *)node;
    struct lys_node_anyxml *anyxml = NULL;
    struct lys_node_anyxml *anyxml_orig = (struct lys_node_anyxml *)node;
    struct lys_node_uses *uses = NULL;
    struct lys_node_uses *uses_orig = (struct lys_node_uses *)node;
    struct lys_node_grp *grp = NULL;
    struct lys_node_grp *grp_orig = (struct lys_node_grp *)node;
    struct lys_node_rpc *rpc = NULL;
    struct lys_node_rpc *rpc_orig = (struct lys_node_rpc *)node;
    struct lys_node_rpc_inout *io = NULL;
    struct lys_node_rpc_inout *io_orig = (struct lys_node_rpc_inout *)node;
    struct lys_node_rpc *ntf = NULL;
    struct lys_node_rpc *ntf_orig = (struct lys_node_rpc *)node;
    struct lys_node_case *cs = NULL;
    struct lys_node_case *cs_orig = (struct lys_node_case *)node;

    /* we cannot just duplicate memory since the strings are stored in
     * dictionary and we need to update dictionary counters.
     */

    switch (node->nodetype) {
    case LYS_CONTAINER:
        cont = calloc(1, sizeof *cont);
        retval = (struct lys_node *)cont;
        break;

    case LYS_CHOICE:
        choice = calloc(1, sizeof *choice);
        retval = (struct lys_node *)choice;
        break;

    case LYS_LEAF:
        leaf = calloc(1, sizeof *leaf);
        retval = (struct lys_node *)leaf;
        break;

    case LYS_LEAFLIST:
        llist = calloc(1, sizeof *llist);
        retval = (struct lys_node *)llist;
        break;

    case LYS_LIST:
        list = calloc(1, sizeof *list);
        retval = (struct lys_node *)list;
        break;

    case LYS_ANYXML:
        anyxml = calloc(1, sizeof *anyxml);
        retval = (struct lys_node *)anyxml;
        break;

    case LYS_USES:
        uses = calloc(1, sizeof *uses);
        retval = (struct lys_node *)uses;
        break;

    case LYS_CASE:
        cs = calloc(1, sizeof *cs);
        retval = (struct lys_node *)cs;
        break;

    case LYS_GROUPING:
        grp = calloc(1, sizeof *grp);
        retval = (struct lys_node *)grp;
        break;

    case LYS_RPC:
        rpc = calloc(1, sizeof *rpc);
        retval = (struct lys_node *)rpc;
        break;

    case LYS_INPUT:
    case LYS_OUTPUT:
        io = calloc(1, sizeof *io);
        retval = (struct lys_node *)io;
        break;

    case LYS_NOTIF:
        ntf = calloc(1, sizeof *ntf);
        retval = (struct lys_node *)ntf;
        break;

    default:
        LOGINT;
        goto error;
    }

    /*
     * duplicate generic part of the structure
     */
    retval->name = lydict_insert(ctx, node->name, 0);
    retval->dsc = lydict_insert(ctx, node->dsc, 0);
    retval->ref = lydict_insert(ctx, node->ref, 0);
    retval->nacm = nacm;
    retval->flags = node->flags;
    if (!(retval->flags & LYS_CONFIG_MASK)) {
        /* set parent's config flag */
        retval->flags |= flags & LYS_CONFIG_MASK;
    }

    retval->module = module;
    retval->nodetype = node->nodetype;

    retval->prev = retval;

    retval->features_size = node->features_size;
    retval->features = calloc(retval->features_size, sizeof *retval->features);
    for (i = 0; i < node->features_size; ++i) {
        if (unres_dup(module, unres, &node->features[i], UNRES_IFFEAT, &retval->features[i])) {
            retval->features[i] = node->features[i];
        }
    }

    if (recursive) {
        /* go recursively */
        LY_TREE_FOR(node->child, child) {
            aux = lys_node_dup(module, child, retval->flags, retval->nacm, 1, unres);
            if (!aux || lys_node_addchild(retval, NULL, aux)) {
                LOGINT;
                goto error;
            }
        }
    }

    /*
     * duplicate specific part of the structure
     */
    switch (node->nodetype) {
    case LYS_CONTAINER:
        if (cont_orig->when) {
            cont->when = lys_when_dup(ctx, cont_orig->when);
            if (unres_add_node(module, unres, cont->when, UNRES_WHEN, retval, 0) == -1) {
                goto error;
            }
        }
        cont->presence = lydict_insert(ctx, cont_orig->presence, 0);

        cont->must_size = cont_orig->must_size;
        cont->tpdf_size = cont_orig->tpdf_size;

        cont->must = lys_restr_dup(ctx, cont_orig->must, cont->must_size);
        for (i = 0; i < cont->must_size; ++i) {
            if (unres_add_node(module, unres, &cont->must[i], UNRES_MUST, retval, 0) == -1) {
                goto error;
            }
        }

        cont->tpdf = lys_tpdf_dup(module, node->parent, cont_orig->tpdf, cont->tpdf_size, unres);
        break;

    case LYS_CHOICE:
        if (choice_orig->when) {
            choice->when = lys_when_dup(ctx, choice_orig->when);
            if (unres_add_node(module, unres, choice->when, UNRES_WHEN, retval, 0) == -1) {
                goto error;
            }
        }

        if (choice_orig->dflt) {
            rc = resolve_sibling(choice->module, choice->child, NULL, 0, choice_orig->dflt->name, 0, LYS_ANYXML
                                         | LYS_CASE | LYS_CONTAINER | LYS_LEAF | LYS_LEAFLIST
                                         | LYS_LIST, &choice->dflt);
            if (rc) {
                if (rc == EXIT_FAILURE) {
                    LOGINT;
                }
                goto error;
            }
        } else {
            /* useless to check return value, we don't know whether
             * there really wasn't any default defined or it just hasn't
             * been resolved, we just hope for the best :)
             */
            unres_dup(module, unres, choice_orig, UNRES_CHOICE_DFLT, choice);
        }
        break;

    case LYS_LEAF:
        lys_type_dup(module, node->parent, &(leaf->type), &(leaf_orig->type), unres);
        leaf->units = lydict_insert(module->ctx, leaf_orig->units, 0);

        if (leaf_orig->dflt) {
            leaf->dflt = lydict_insert(ctx, leaf_orig->dflt, 0);
            if (unres_add_str(module, unres, &leaf->type, UNRES_TYPE_DFLT, leaf->dflt, 0) == -1) {
                goto error;
            }
        }

        leaf->must_size = leaf_orig->must_size;
        leaf->must = lys_restr_dup(ctx, leaf_orig->must, leaf->must_size);
        for (i = 0; i < leaf->must_size; ++i) {
            if (unres_add_node(module, unres, &leaf->must[i], UNRES_MUST, retval, 0) == -1) {
                goto error;
            }
        }

        if (leaf_orig->when) {
            leaf->when = lys_when_dup(ctx, leaf_orig->when);
            if (unres_add_node(module, unres, leaf->when, UNRES_WHEN, retval, 0) == -1) {
                goto error;
            }
        }
        break;

    case LYS_LEAFLIST:
        lys_type_dup(module, node->parent, &(llist->type), &(llist_orig->type), unres);
        llist->units = lydict_insert(module->ctx, llist_orig->units, 0);

        llist->min = llist_orig->min;
        llist->max = llist_orig->max;

        llist->must_size = llist_orig->must_size;
        llist->must = lys_restr_dup(ctx, llist_orig->must, llist->must_size);
        for (i = 0; i < llist->must_size; ++i) {
            if (unres_add_node(module, unres, &llist->must[i], UNRES_MUST, retval, 0) == -1) {
                goto error;
            }
        }

        if (llist_orig->when) {
            llist->when = lys_when_dup(ctx, llist_orig->when);
            if (unres_add_node(module, unres, llist->when, UNRES_WHEN, retval, 0) == -1) {
                goto error;
            }
        }
        break;

    case LYS_LIST:
        list->min = list_orig->min;
        list->max = list_orig->max;

        list->must_size = list_orig->must_size;
        list->tpdf_size = list_orig->tpdf_size;
        list->keys_size = list_orig->keys_size;
        list->unique_size = list_orig->unique_size;

        list->must = lys_restr_dup(ctx, list_orig->must, list->must_size);
        for (i = 0; i < list->must_size; ++i) {
            if (unres_add_node(module, unres, &list->must[i], UNRES_MUST, retval, 0) == -1) {
                goto error;
            }
        }

        list->tpdf = lys_tpdf_dup(module, node->parent, list_orig->tpdf, list->tpdf_size, unres);

        if (list->keys_size) {
            list->keys = calloc(list->keys_size, sizeof *list->keys);

            /* we managed to resolve it before, resolve it again manually */
            if (list_orig->keys[0]) {
                for (i = 0; i < list->keys_size; ++i) {
                    rc = resolve_sibling(list->module, list->child, NULL, 0, list_orig->keys[i]->name, 0, LYS_LEAF,
                                         (struct lys_node **)&list->keys[i]);
                    if (rc) {
                        if (rc == EXIT_FAILURE) {
                            LOGINT;
                        }
                        goto error;
                    }
                }
            /* it was not resolved yet, add unres copy */
            } else {
                if (unres_dup(module, unres, list_orig, UNRES_LIST_KEYS, list)) {
                    LOGINT;
                    goto error;
                }
            }
        }

        list->unique = calloc(list->unique_size, sizeof *list->unique);
        if (list_orig->unique) {
            for (i = 0; i < list->unique_size; ++i) {
                list->unique[i].leafs = calloc(list->unique[i].leafs_size, sizeof *list->unique[i].leafs);
                for (j = 0; j < list->unique[i].leafs_size; j++) {
                    list->unique[i].leafs[j] = lys_uniq_find(list, list_orig->unique[i].leafs[j]);
                }
            }
        } else {
            for (i = 0; i < list->unique_size; ++i) {
                /* HACK for unres */
                list->unique[i].leafs = (struct lys_node_leaf **)list;
                unres_dup(module, unres, &list_orig->unique[i], UNRES_LIST_UNIQ, &list->unique[i]);
            }
        }

        if (list_orig->when) {
            list->when = lys_when_dup(ctx, list_orig->when);
            if (unres_add_node(module, unres, list->when, UNRES_WHEN, retval, 0) == -1) {
                goto error;
            }
        }
        break;

    case LYS_ANYXML:
        anyxml->must_size = anyxml_orig->must_size;
        anyxml->must = lys_restr_dup(ctx, anyxml_orig->must, anyxml->must_size);
        for (i = 0; i < anyxml->must_size; ++i) {
            if (unres_add_node(module, unres, &anyxml->must[i], UNRES_MUST, retval, 0) == -1) {
                goto error;
            }
        }

        if (anyxml_orig->when) {
            anyxml->when = lys_when_dup(ctx, anyxml_orig->when);
            if (unres_add_node(module, unres, anyxml->when, UNRES_WHEN, retval, 0) == -1) {
                goto error;
            }
        }
        break;

    case LYS_USES:
        uses->grp = uses_orig->grp;

        if (uses_orig->when) {
            uses->when = lys_when_dup(ctx, uses_orig->when);
            if (unres_add_node(module, unres, uses->when, UNRES_WHEN, (struct lys_node *)uses, 0) == -1) {
                goto error;
            }
        }

        uses->refine_size = uses_orig->refine_size;
        uses->refine = lys_refine_dup(module, uses_orig->refine, uses_orig->refine_size, uses, unres);
        uses->augment_size = uses_orig->augment_size;
        uses->augment = lys_augment_dup(module, (struct lys_node *)uses, uses_orig->augment, uses_orig->augment_size, unres);
        if (!uses->child) {
            if (unres_add_node(module, unres, uses, UNRES_USES, NULL, 0) == -1) {
                goto error;
            }
        }
        break;

    case LYS_CASE:
        if (cs_orig->when) {
            cs->when = lys_when_dup(ctx, cs_orig->when);
            if (unres_add_node(module, unres, cs->when, UNRES_WHEN, retval, 0) == -1) {
                goto error;
            }
        }
        break;

    case LYS_GROUPING:
        grp->tpdf_size = grp_orig->tpdf_size;
        grp->tpdf = lys_tpdf_dup(module, node->parent, grp_orig->tpdf, grp->tpdf_size, unres);
        break;

    case LYS_RPC:
        rpc->tpdf_size = rpc_orig->tpdf_size;
        rpc->tpdf = lys_tpdf_dup(module, node->parent, rpc_orig->tpdf, rpc->tpdf_size, unres);
        break;

    case LYS_INPUT:
    case LYS_OUTPUT:
        io->tpdf_size = io_orig->tpdf_size;
        io->tpdf = lys_tpdf_dup(module, node->parent, io_orig->tpdf, io->tpdf_size, unres);
        break;

    case LYS_NOTIF:
        ntf->tpdf_size = ntf_orig->tpdf_size;
        ntf->tpdf = lys_tpdf_dup(module, node->parent, ntf_orig->tpdf, ntf->tpdf_size, unres);
        break;

    default:
        /* LY_NODE_AUGMENT */
        LOGINT;
        goto error;
    }

    return retval;

error:

    lys_node_free(retval);
    return NULL;
}

void
lys_free(struct lys_module *module, int free_int_mods)
{
    struct ly_ctx *ctx;
    int i;

    if (!module) {
        return;
    }

    /* remove schema from the context */
    ctx = module->ctx;
    if (ctx->models.used) {
        for (i = 0; i < ctx->models.used; i++) {
            if (ctx->models.list[i] == module) {
                /* replace the position in the list by the last module in the list */
                ctx->models.used--;
                ctx->models.list[i] = ctx->models.list[ctx->models.used];
                ctx->models.list[ctx->models.used] = NULL;
                /* we are done */
                break;
            }
        }
    }

    /* common part with struct ly_submodule */
    module_free_common(module, free_int_mods);

    /* specific items to free */
    lydict_remove(module->ctx, module->ns);
    lydict_remove(module->ctx, module->prefix);

    free(module);
}

/*
 * op: 1 - enable, 0 - disable
 */
static int
lys_features_change(struct lys_module *module, const char *name, int op)
{
    int all = 0;
    int i, j, k;

    if (!module || !name || !strlen(name)) {
        return EXIT_FAILURE;
    }

    if (!strcmp(name, "*")) {
        /* enable all */
        all = 1;
    }

    /* module itself */
    for (i = 0; i < module->features_size; i++) {
        if (all || !strcmp(module->features[i].name, name)) {
            if (op) {
                module->features[i].flags |= LYS_FENABLED;
                /* enable referenced features (recursion) */
                for (k = 0; k < module->features[i].features_size; k++) {
                    lys_features_change(module->features[i].features[k]->module,
                                       module->features[i].features[k]->name, op);
                }
            } else {
                module->features[i].flags &= ~LYS_FENABLED;
            }
            if (!all) {
                return EXIT_SUCCESS;
            }
        }
    }

    /* submodules */
    for (j = 0; j < module->inc_size; j++) {
        for (i = 0; i < module->inc[j].submodule->features_size; i++) {
            if (all || !strcmp(module->inc[j].submodule->features[i].name, name)) {
                if (op) {
                    module->inc[j].submodule->features[i].flags |= LYS_FENABLED;
                } else {
                    module->inc[j].submodule->features[i].flags &= ~LYS_FENABLED;
                }
                if (!all) {
                    return EXIT_SUCCESS;
                }
            }
        }
    }

    /* TODO submodules of submodules ... */

    if (all) {
        return EXIT_SUCCESS;
    } else {
        return EXIT_FAILURE;
    }
}

API int
lys_features_enable(struct lys_module *module, const char *feature)
{
    return lys_features_change(module, feature, 1);
}

API int
lys_features_disable(struct lys_module *module, const char *feature)
{
    return lys_features_change(module, feature, 0);
}

API int
lys_features_state(struct lys_module *module, const char *feature)
{
    int i, j;

    if (!module || !feature) {
        return -1;
    }

    /* search for the specified feature */
    /* module itself */
    for (i = 0; i < module->features_size; i++) {
        if (!strcmp(feature, module->features[i].name)) {
            if (module->features[i].flags & LYS_FENABLED) {
                return 1;
            } else {
                return 0;
            }
        }
    }

    /* submodules */
    for (j = 0; j < module->inc_size; j++) {
        for (i = 0; i < module->inc[j].submodule->features_size; i++) {
            if (!strcmp(feature, module->inc[j].submodule->features[i].name)) {
                if (module->inc[j].submodule->features[i].flags & LYS_FENABLED) {
                    return 1;
                } else {
                    return 0;
                }
            }
        }
    }

    /* TODO submodules of submodules ... */

    /* feature definition not found */
    return -1;
}

API const char **
lys_features_list(struct lys_module *module, uint8_t **states)
{
    const char **result = NULL;
    int i, j;
    unsigned int count;

    if (!module) {
        return NULL;
    }

    count = module->features_size;
    for (i = 0; i < module->inc_size; i++) {
        count += module->inc[i].submodule->features_size;
    }
    result = malloc((count + 1) * sizeof *result);
    if (states) {
        *states = malloc((count + 1) * sizeof **states);
    }
    count = 0;

    /* module itself */
    for (i = 0; i < module->features_size; i++) {
        result[count] = module->features[i].name;
        if (states) {
            if (module->features[i].flags & LYS_FENABLED) {
                (*states)[count] = 1;
            } else {
                (*states)[count] = 0;
            }
        }
        count++;
    }

    /* submodules */
    for (j = 0; j < module->inc_size; j++) {
        for (i = 0; i < module->inc[j].submodule->features_size; i++) {
            result[count] = module->inc[j].submodule->features[i].name;
            if (states) {
                if (module->inc[j].submodule->features[i].flags & LYS_FENABLED) {
                    (*states)[count] = 1;
                } else {
                    (*states)[count] = 0;
                }
            }
            count++;
        }
    }

    /* TODO submodules of submodules ... */

    /* terminating NULL byte */
    result[count] = NULL;

    return result;
}

API struct lyd_node *
lyd_parse(struct ly_ctx *ctx, const char *data, LYD_FORMAT format, int options)
{
    if (!ctx || !data) {
        LOGERR(LY_EINVAL, "%s: Invalid parameter.", __func__);
        return NULL;
    }

    switch (format) {
    case LYD_XML:
        return xml_read_data(ctx, data, options);
    case LYD_JSON:
    default:
        /* TODO */
        return NULL;
    }

    return NULL;
}

<<<<<<< HEAD
API int
lyd_insert(struct lyd_node *parent, struct lyd_node *node, int options)
{
    struct lys_node *sparent;
    struct lyd_node *iter;

    if (!node || !parent) {
        ly_errno = LY_EINVAL;
        return EXIT_FAILURE;
    }

    if (node->parent || node->prev->next) {
        lyd_unlink(node);
    }

    /* check placing the node to the appropriate place according to the schema */
    sparent = node->schema->parent;
    while (!(sparent->nodetype & (LYS_CONTAINER | LYS_LIST))) {
        sparent = sparent->parent;
    }
    if (sparent != parent->schema) {
        ly_errno = LY_EINVAL;
        return EXIT_FAILURE;
    }

    /* TODO all other checks for new node in the data tree (uniqueness, ...) */

    if (!parent->child) {
        /* add as the only child of the parent */
        parent->child = node;
    } else {
        /* add as the last child of the parent */
        parent->child->prev->next = node;
        node->prev = parent->child->prev;
        for (iter = node; iter->next; iter = iter->next);
        parent->child->prev = iter;
    }
    LY_TREE_FOR(node, iter) {
        iter->parent = parent;
    }

    return EXIT_SUCCESS;
}

API int
lyd_unlink(struct lyd_node *node)
{
    struct lyd_node *iter;

    if (!node) {
        ly_errno = LY_EINVAL;
        return EXIT_FAILURE;
    }

    /* unlink from the lists list */
    if (node->schema->nodetype == LYS_LIST) {
        if (((struct lyd_node_list *)node)->lprev) {
            ((struct lyd_node_list *)node)->lprev->lnext = ((struct lyd_node_list *)node)->lnext;
        }
        if (((struct lyd_node_list *)node)->lnext) {
            ((struct lyd_node_list *)node)->lnext->lprev = ((struct lyd_node_list *)node)->lprev;
        }
    } else if (node->schema->nodetype == LYS_LEAFLIST) {
        if (((struct lyd_node_leaflist *)node)->lprev) {
            ((struct lyd_node_leaflist *)node)->lprev->lnext = ((struct lyd_node_leaflist *)node)->lnext;
        }
        if (((struct lyd_node_leaflist *)node)->lnext) {
            ((struct lyd_node_leaflist *)node)->lnext->lprev = ((struct lyd_node_leaflist *)node)->lprev;
        }
    }

    /* unlink from siblings */
    if (node->prev->next) {
        node->prev->next = node->next;
    }
    if (node->next) {
        node->next->prev = node->prev;
    } else {
        /* unlinking the last node */
        iter = node->prev;
        while (iter->prev != node) {
            iter = iter->prev;
        }
        /* update the "last" pointer from the first node */
        iter->prev = node->prev;
    }

    /* unlink from parent */
    if (node->parent) {
        if (node->parent->child == node) {
            /* the node is the first child */
            node->parent->child = node->next;
        }
        node->parent = NULL;
    }

    node->next = NULL;
    node->prev = node;

    return EXIT_SUCCESS;
=======
static void
lyd_attr_free(struct ly_ctx *ctx, struct lyd_attr *attr)
{
    if (!attr) {
        return;
    }

    if (attr->next) {
        lyd_attr_free(ctx, attr->next);
    }
    lydict_remove(ctx, attr->name);
    lydict_remove(ctx, attr->value);
    free(attr);
>>>>>>> 9b9e4a0d
}

API void
lyd_free(struct lyd_node *node)
{
    struct lyd_node *next, *child;

    if (!node) {
        return;
    }

    if (!(node->schema->nodetype & (LYS_LEAF | LYS_LEAFLIST | LYS_ANYXML))) {
        /* free children */
        LY_TREE_FOR_SAFE(node->child, next, child) {
            lyd_free(child);
        }
    } else if (node->schema->nodetype == LYS_ANYXML) {
        lyxml_free_elem(node->schema->module->ctx, ((struct lyd_node_anyxml *)node)->value);
    } else {
        /* free value */
        switch(((struct lyd_node_leaf *)node)->value_type) {
        case LY_TYPE_BINARY:
        case LY_TYPE_STRING:
            lydict_remove(node->schema->module->ctx, ((struct lyd_node_leaf *)node)->value.string);
            break;
        case LY_TYPE_BITS:
            if (((struct lyd_node_leaf *)node)->value.bit) {
                free(((struct lyd_node_leaf *)node)->value.bit);
            }
            break;
        default:
            /* TODO nothing needed : LY_TYPE_BOOL, LY_TYPE_DEC64*/
            break;
        }
    }

    lyd_unlink(node);
    free(node);
}

int
lyd_filter_compare(struct lyd_node *first, struct lyd_node *second)
{
    struct lyd_node *diter1, *diter2;
    int match, c1, c2;

    assert(first);
    assert(second);

    if (first->schema != second->schema) {
        return 1;
    }


    switch (first->schema->nodetype) {
    case LYS_LIST:
        /* check if all the content match nodes are the same */
        c1 = 0;
        LY_TREE_FOR(first->child, diter1) {
            if (!(diter1->schema->nodetype & (LYS_LEAF | LYS_LEAFLIST))) {
                continue;
            } else if (!((struct lyd_node_leaf *)diter1)->value_str) {
                /* selection node */
                continue;
            }

            match = 0;
            LY_TREE_FOR(second->child, diter2) {
                if (diter2->schema != diter1->schema) {
                    continue;
                } else if (((struct lyd_node_leaf *)diter1)->value_str != ((struct lyd_node_leaf *)diter2)->value_str) {
                    continue;
                }
                match = 1;
                c1++;
            }
            if (!match) {
                return 1;
            }
        }
        /* get number of content match nodes in the second to get know if there are some
         * that are not present in first
         */
        c2 = 0;
        LY_TREE_FOR(second->child, diter2) {
            if (!(diter2->schema->nodetype & (LYS_LEAF | LYS_LEAFLIST))) {
                continue;
            } else if (!((struct lyd_node_leaf *)diter2)->value_str) {
                /* selection node */
                continue;
            }
            c2++;
        }
        if (c1 != c2) {
            return 1;
        }
        break;
    case LYS_LEAF:
    case LYS_LEAFLIST:
        if (((struct lyd_node_leaf *)first)->value_str != ((struct lyd_node_leaf *)second)->value_str) {
            return 1;
        }
        break;
    default:
        /* no more tests are needed */
        break;
    }
    return 0;
}

<<<<<<< HEAD
int
lyd_compare(struct lyd_node *first, struct lyd_node *second, int unique)
{
    struct lys_node_list *slist;
    struct lys_node *snode;
    struct lyd_node *diter;
    const char *val1, *val2;
    int i, j;

    assert(first);
    assert(second);

    if (first->schema != second->schema) {
        return 1;
    }

    switch (first->schema->nodetype) {
    case LYS_LEAFLIST:
        /* compare values */
        if (((struct lyd_node_leaflist *)first)->value_str == ((struct lyd_node_leaflist *)second)->value_str) {
            return 0;
        }
        return 1;
    case LYS_LIST:
        slist = (struct lys_node_list*)first->schema;

        if (unique) {
            /* compare unique leafs */
            for (i = 0; i < slist->unique_size; i++) {
                for (j = 0; j < slist->unique[i].leafs_size; j++) {
                    snode = (struct lys_node *)slist->unique[i].leafs[j];
                    /* use default values if the instances of unique leafs are not present */
                    val1 = val2 = ((struct lys_node_leaf *)snode)->dflt;
                    LY_TREE_FOR(first->child, diter) {
                        if (diter->schema == snode) {
                            val1 = ((struct lyd_node_leaf *)diter)->value_str;
                            break;
                        }
                    }
                    LY_TREE_FOR(second->child, diter) {
                        if (diter->schema == snode) {
                            val2 = ((struct lyd_node_leaf *)diter)->value_str;
                            break;
                        }
                    }
                    if (val1 != val2) {
                        break;
                    }
                }
                if (j && j == slist->unique[i].leafs_size) {
                    /* all unique leafs are the same in this set */
                    return 0;
                }
            }
        }

        /* compare keys */
        for (i = 0; i < slist->keys_size; i++) {
            snode = (struct lys_node *)slist->keys[i];
            val1 = val2 = NULL;
            LY_TREE_FOR(first->child, diter) {
                if (diter->schema == snode) {
                    val1 = ((struct lyd_node_leaf *)diter)->value_str;
                    break;
                }
            }
            LY_TREE_FOR(second->child, diter) {
                if (diter->schema == snode) {
                    val2 = ((struct lyd_node_leaf *)diter)->value_str;
                    break;
                }
            }
            if (val1 != val2) {
                return 1;
            }
        }

        return 0;
    default:
        /* no additional check is needed */
        return 0;
    }
}

int
lyd_filter_merge(struct lyd_node *to, struct lyd_node *from)
{
    struct lyd_node *diter1, *diter2;
    unsigned int i, j;
    struct lyd_set *s1 = NULL, *s2 = NULL;

    if (!to || !from || to->schema != from->schema) {
        ly_errno = LY_EINVAL;
        return EXIT_FAILURE;
    }

    switch(to->schema->nodetype) {
    case LYS_LIST:
        s1 = lyd_set_new();
        s2 = lyd_set_new();
        /* get know about the selection and containment node in to and from nodes */
        LY_TREE_FOR(to->child, diter1) {
            /* is selection node */
            if ((diter1->schema->nodetype & (LYS_LEAF | LYS_LEAFLIST)) && !((struct lyd_node_leaf *)diter1)->value_str) {
                lyd_set_add(s1, diter1);
            } else if ((diter1->schema->nodetype == LYS_ANYXML) && !((struct lyd_node_anyxml *)diter1)->value->child) {
                lyd_set_add(s1, diter1);
            } else if (diter1->schema->nodetype & (LYS_CONTAINER | LYS_LIST)) {
                /* or containment node */
                lyd_set_add(s1, diter1);
            }
        }

        LY_TREE_FOR(from->child, diter2) {
            /* is selection node */
            if ((diter2->schema->nodetype & (LYS_LEAF | LYS_LEAFLIST)) && !((struct lyd_node_leaf *)diter2)->value_str) {
                lyd_set_add(s2, diter2);
            } else if ((diter2->schema->nodetype == LYS_ANYXML) && !((struct lyd_node_anyxml *)diter2)->value->child) {
                lyd_set_add(s2, diter2);
            } else if (diter2->schema->nodetype & (LYS_CONTAINER | LYS_LIST)) {
                /* or containment node */
                lyd_set_add(s2, diter2);
            }
        }

        if (!s1->number) {
            /* to already selects all content, so nothing is needed */
            break;;
        }
        if (!s2->number) {
            /* from selects all content, so make to select it too by
             * removing all selection and containment nodes
             */
            for (i = 0; i < s1->number; i++) {
                lyd_free(s1->set[i]);
            }
            break;
        }

        /* target contain some selection or containment node, so merge
         * the selection/containment nodes from source to target
         */
        for (j = 0; j < s2->number; j++) {
            for (i = 0; i < s1->number; i++) {
                /* TODO cover non-empty containment nodes */
                if (!lyd_filter_compare(s1->set[i], s2->set[j])) {
                    break;
                }
            }
            if (i == s1->number) {
                /* node in from is not present in to,
                 * so insert it there */
                lyd_insert(to, s2->set[j], LYD_OPT_FILTER);
            }
        }
        break;
    default:
        /* TODO cover other types of data nodes */
        break;
    }

    lyd_set_free(s1);
    lyd_set_free(s2);

    return EXIT_SUCCESS;
=======
    lyd_attr_free(node->schema->module->ctx, node->attr);

    free(node);
>>>>>>> 9b9e4a0d
}

API int
lyd_is_last(struct lyd_node *node)
{
    struct lyd_node *n;

    if (!node->next) {
        return 1;
    }

    for (n = node->next; n; n = n->next) {
        switch (n->schema->nodetype) {
        case LYS_LIST:
            if (!((struct lyd_node_list *)n)->lprev) {
                return 0;
            }
            break;
        case LYS_LEAFLIST:
            if (!((struct lyd_node_leaflist *)n)->lprev) {
                return 0;
            }
            break;
        default:
            return 0;
        }
    }
    return 1;
}

API struct lyd_set *
lyd_set_new(void)
{
    return calloc(1, sizeof(struct lyd_set));
}

API void
lyd_set_free(struct lyd_set *set)
{
    if (!set) {
        return;
    }

    free(set->set);
    free(set);
}

API int
lyd_set_add(struct lyd_set *set, struct lyd_node *node)
{
    struct lyd_node **new;

    if (!set) {
        ly_errno = LY_EINVAL;
        return EXIT_FAILURE;
    }

    if (set->size == set->number) {
        new = realloc(set->set, (set->size + 8) * sizeof *(set->set));
        if (!new) {
            LOGMEM;
            return EXIT_FAILURE;
        }
        set->size += 8;
        set->set = new;
    }

    set->set[set->number++] = node;

    return EXIT_SUCCESS;
}<|MERGE_RESOLUTION|>--- conflicted
+++ resolved
@@ -2413,7 +2413,6 @@
     return NULL;
 }
 
-<<<<<<< HEAD
 API int
 lyd_insert(struct lyd_node *parent, struct lyd_node *node, int options)
 {
@@ -2514,7 +2513,8 @@
     node->prev = node;
 
     return EXIT_SUCCESS;
-=======
+}
+
 static void
 lyd_attr_free(struct ly_ctx *ctx, struct lyd_attr *attr)
 {
@@ -2528,7 +2528,6 @@
     lydict_remove(ctx, attr->name);
     lydict_remove(ctx, attr->value);
     free(attr);
->>>>>>> 9b9e4a0d
 }
 
 API void
@@ -2566,6 +2565,7 @@
     }
 
     lyd_unlink(node);
+    lyd_attr_free(node->schema->module->ctx, node->attr);
     free(node);
 }
 
@@ -2639,7 +2639,6 @@
     return 0;
 }
 
-<<<<<<< HEAD
 int
 lyd_compare(struct lyd_node *first, struct lyd_node *second, int unique)
 {
@@ -2805,11 +2804,6 @@
     lyd_set_free(s2);
 
     return EXIT_SUCCESS;
-=======
-    lyd_attr_free(node->schema->module->ctx, node->attr);
-
-    free(node);
->>>>>>> 9b9e4a0d
 }
 
 API int
