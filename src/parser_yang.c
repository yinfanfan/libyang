--- conflicted
+++ resolved
@@ -2492,7 +2492,6 @@
                     node->flags |= LYS_CONFIG_W;
                 }
             }
-<<<<<<< HEAD
         }
         break;
     case LYS_CASE:
@@ -2505,16 +2504,6 @@
                     /* default config is true */
                     node->flags |= LYS_CONFIG_W;
                 }
-=======
-        } else {
-            /* do we even care about config flags? */
-            for (elem = node; elem && !(elem->nodetype & (LYS_NOTIF | LYS_INPUT | LYS_OUTPUT | LYS_RPC)); elem = elem->parent);
-
-            if (!elem && (node->flags & LYS_CONFIG_W) && node->parent && (node->parent->flags & LYS_CONFIG_R)) {
-                LOGVAL(LYE_INARG, LY_VLOG_LYS, node, "true", "config");
-                LOGVAL(LYE_SPEC, LY_VLOG_PREV, NULL, "State nodes cannot have configuration nodes as children.");
-                return EXIT_FAILURE;
->>>>>>> ae386d72
             }
         }
         break;
@@ -3531,6 +3520,7 @@
                 return EXIT_FAILURE;
             }
         }
+        break;
     default:
         /* nothing checks */
         break;
