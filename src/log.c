/**
 * @file log.c
 * @author Radek Krejci <rkrejci@cesnet.cz>
 * @brief libyang logger implementation
 *
 * Copyright (c) 2015 CESNET, z.s.p.o.
 *
 * This source code is licensed under BSD 3-Clause License (the "License").
 * You may not use this file except in compliance with the License.
 * You may obtain a copy of the License at
 *
 *     https://opensource.org/licenses/BSD-3-Clause
 */

#define _GNU_SOURCE
#define _BSD_SOURCE
#define _DEFAULT_SOURCE
#include <stdarg.h>
#include <stdio.h>
#include <stdlib.h>
#include <limits.h>
#include <string.h>

#include "common.h"
#include "tree_internal.h"

extern LY_ERR ly_errno_int;
volatile int8_t ly_log_level = LY_LLERR;
static void (*ly_log_clb)(LY_LOG_LEVEL level, const char *msg, const char *path);
static volatile int path_flag = 1;
#ifndef NDEBUG
volatile int ly_log_dbg_groups = 0;
#endif

API LY_LOG_LEVEL
ly_verb(LY_LOG_LEVEL level)
{
    LY_LOG_LEVEL prev = ly_log_level;

    ly_log_level = level;
    return prev;
}

API void
ly_verb_dbg(int dbg_groups)
{
#ifndef NDEBUG
    ly_log_dbg_groups = dbg_groups;
#else
    (void)dbg_groups;
#endif
}

API void
ly_set_log_clb(void (*clb)(LY_LOG_LEVEL level, const char *msg, const char *path), int path)
{
    ly_log_clb = clb;
    path_flag = path;
}

API void
(*ly_get_log_clb(void))(LY_LOG_LEVEL, const char *, const char *)
{
    return ly_log_clb;
}

static void
log_vprintf(LY_LOG_LEVEL level, uint8_t hide, const char *format, const char *path, va_list args)
{
    char *msg, *bufdup = NULL;
    struct ly_err *e = ly_err_location();
    struct ly_err_item *eitem;

    if (&ly_errno == &ly_errno_int) {
        msg = "Internal logger error";
    } else if (!format) {
        /* postponed print of path related to the previous error, do not rewrite stored original message */
        msg = "Path is related to the previous error message.";
    } else {
        if (level == LY_LLERR) {
            /* store error message into msg buffer ... */
            msg = e->msg;
        } else if (!hide) {
            /* other messages are stored in working string buffer and not available for later access */
            msg = e->buf;
            if (ly_buf_used && msg[0]) {
                bufdup = strndup(msg, LY_BUF_SIZE - 1);
            }
        } else { /* hide */
            return;
        }
        if (msg != format) {
            vsnprintf(msg, LY_BUF_SIZE - 1, format, args);
            msg[LY_BUF_SIZE - 1] = '\0';
        }
    }

    if (level == LY_LLERR) {
        if (!path) {
            /* erase previous path */
            e->path_index = LY_BUF_SIZE - 1;
        }

        /* if the error-app-tag should be set, do it after calling LOGVAL */
        e->apptag[0] = '\0';

        /* store error information into a list */
        if (!e->errlist) {
            eitem = e->errlist = malloc(sizeof *eitem);
        } else {
            for (eitem = e->errlist; eitem->next; eitem = eitem->next);
            eitem->next = malloc(sizeof *eitem->next);
            eitem = eitem->next;
        }
        if (eitem) {
            eitem->no = ly_errno;
            eitem->code = ly_vecode;
            eitem->msg = strdup(msg);
            if (path) {
                eitem->path = strdup(path);
            } else {
                eitem->path = NULL;
            }
            eitem->next = NULL;
        }
    }

    if (hide || (level > ly_log_level)) {
        /* do not print the message */
        goto clean;
    }

    if (ly_log_clb) {
        ly_log_clb(level, msg, path);
    } else {
        fprintf(stderr, "libyang[%d]: %s%s", level, msg, path ? " " : "\n");
        if (path) {
            fprintf(stderr, "(path: %s)\n", path);
        }
    }

clean:
    if (bufdup) {
        /* return previous internal buffer content */
        strncpy(msg, bufdup, LY_BUF_SIZE - 1);
        free(bufdup);
    }
}

void
ly_log(LY_LOG_LEVEL level, const char *format, ...)
{
    va_list ap;

    va_start(ap, format);
    log_vprintf(level, (*ly_vlog_hide_location()), format, NULL, ap);
    va_end(ap);
}

#ifndef NDEBUG

void
ly_log_dbg(LY_LOG_DBG_GROUP group, const char *format, ...)
{
    char *dbg_format;
    const char *str_group;
    va_list ap;

    if (!(ly_log_dbg_groups & group)) {
        return;
    }

    switch (group) {
    case LY_LDGDICT:
        str_group = "DICT";
        break;
    case LY_LDGYANG:
        str_group = "YANG";
        break;
    case LY_LDGYIN:
        str_group = "YIN";
        break;
    case LY_LDGXPATH:
        str_group = "XPATH";
        break;
    case LY_LDGDIFF:
        str_group = "DIFF";
        break;
    default:
        LOGINT;
        return;
    }

    if (asprintf(&dbg_format, "%s: %s", str_group, format) == -1) {
        LOGMEM;
        return;
    }

    va_start(ap, format);
    log_vprintf(LY_LLDBG, (*ly_vlog_hide_location()), dbg_format, NULL, ap);
    va_end(ap);
}

#endif

void
lyext_log(LY_LOG_LEVEL level, const char *plugin, const char *function, const char *format, ...)
{
    va_list ap;
    char *plugin_msg;

    if (level == LY_LLERR) {
        /* set errno */
        ly_errno = LY_EEXT;
    }
    if (ly_log_level < level) {
        return;
    }

    if (asprintf(&plugin_msg, "%s (reported by extension plugin %s, %s())", format, plugin, function) == -1) {
        LOGMEM;
        return;
    }

    va_start(ap, format);
    log_vprintf(level, (*ly_vlog_hide_location()), plugin_msg, NULL, ap);
    va_end(ap);

    free(plugin_msg);
}

const char *ly_errs[] = {
/* LYE_SUCCESS */      "",
/* LYE_XML_MISS */     "Missing %s \"%s\".",
/* LYE_XML_INVAL */    "Invalid %s.",
/* LYE_XML_INCHAR */   "Encountered invalid character sequence \"%.10s\".",

/* LYE_EOF */          "Unexpected end of input data.",
/* LYE_INSTMT */       "Invalid keyword \"%s\".",
/* LYE_INCHILDSTMT */  "Invalid keyword \"%s\" as a child to \"%s\".",
/* LYE_INPAR */        "Invalid ancestor \"%s\" of \"%s\".",
/* LYE_INID */         "Invalid identifier \"%s\" (%s).",
/* LYE_INDATE */       "Invalid date format of \"%s\", \"YYYY-MM-DD\" expected.",
/* LYE_INARG */        "Invalid value \"%s\" of \"%s\".",
/* LYE_MISSSTMT */     "Missing keyword \"%s\".",
/* LYE_MISSCHILDSTMT */ "Missing keyword \"%s\" as a child to \"%s\".",
/* LYE_MISSARG */      "Missing argument \"%s\" to keyword \"%s\".",
/* LYE_TOOMANY */      "Too many instances of \"%s\" in \"%s\".",
/* LYE_DUPID */        "Duplicated %s identifier \"%s\".",
/* LYE_DUPLEAFLIST */  "Duplicated instance of \"%s\" leaf-list (\"%s\").",
/* LYE_DUPLIST */      "Duplicated instance of \"%s\" list.",
/* LYE_NOUNIQ */       "Unique data leaf(s) \"%s\" not satisfied in \"%s\" and \"%s\".",
/* LYE_ENUM_INVAL */   "Invalid value \"%d\" of \"%s\" enum, restricted enum value does not match the base type value \"%d\".",
/* LYE_ENUM_INNAME */  "Adding new enum name \"%s\" in restricted enumeration type is not allowed.",
/* LYE_ENUM_DUPVAL */  "The value \"%d\" of \"%s\" enum has already been assigned to \"%s\" enum.",
/* LYE_ENUM_DUPNAME */ "The enum name \"%s\" has already been assigned to another enum.",
/* LYE_ENUM_WS */      "The enum name \"%s\" includes invalid leading or trailing whitespaces.",
/* LYE_BITS_INVAL */   "Invalid position \"%d\" of \"%s\" bit, restricted bits position does not match the base type position \"%d\".",
/* LYE_BITS_INNAME */  "Adding new bit name \"%s\" in restricted bits type is not allowed.",
/* LYE_BITS_DUPVAL */  "The position \"%d\" of \"%s\" bit has already been assigned to \"%s\" bit.",
/* LYE_BITS_DUPNAME */ "The bit name \"%s\" has already been assigned to another bit.",
/* LYE_INMOD */        "Module name \"%s\" refers to an unknown module.",
/* LYE_INMOD_LEN */    "Module name \"%.*s\" refers to an unknown module.",
/* LYE_KEY_NLEAF */    "Key \"%s\" is not a leaf.",
/* LYE_KEY_TYPE */     "Key \"%s\" must not be the built-in type \"empty\".",
/* LYE_KEY_CONFIG */   "The \"config\" value of the \"%s\" key differs from its list config value.",
/* LYE_KEY_MISS */     "Leaf \"%s\" defined as key in a list not found.",
/* LYE_KEY_DUP */      "Key identifier \"%s\" is not unique.",
/* LYE_INREGEX */      "Regular expression \"%s\" is not valid (\"%s\": %s).",
/* LYE_INRESOLV */     "Failed to resolve %s \"%s\".",
/* LYE_INSTATUS */     "A %s definition \"%s\" references %s definition \"%s\".",
/* LYE_CIRC_LEAFREFS */"A circular chain of leafrefs detected.",
/* LYE_CIRC_FEATURES */"A circular chain features detected in \"%s\" feature.",
/* LYE_CIRC_IMPORTS */ "A circular dependency (import) for module \"%s\".",
/* LYE_CIRC_INCLUDES */"A circular dependency (include) for submodule \"%s\".",
/* LYE_INVER */        "Different YANG versions of a submodule and its main module.",
/* LYE_SUBMODULE */    "Unable to parse submodule, parse the main module instead.",

/* LYE_OBSDATA */      "Obsolete data \"%s\" instantiated.",
/* LYE_OBSTYPE */      "Data node \"%s\" with obsolete type \"%s\" instantiated.",
/* LYE_NORESOLV */     "No resolvents found for %s \"%s\".",
/* LYE_INELEM */       "Unknown element \"%s\".",
/* LYE_INELEM_LEN */   "Unknown element \"%.*s\".",
/* LYE_MISSELEM */     "Missing required element \"%s\" in \"%s\".",
/* LYE_INVAL */        "Invalid value \"%s\" in \"%s\" element.",
/* LYE_INMETA */       "Invalid \"%s:%s\" metadata with value \"%s\".",
/* LYE_INATTR */       "Invalid attribute \"%s\".",
/* LYE_MISSATTR */     "Missing attribute \"%s\" in \"%s\" element.",
/* LYE_NOCONSTR */     "Value \"%s\" does not satisfy the constraint \"%s\" (range, length, or pattern).",
/* LYE_INCHAR */       "Unexpected character(s) '%c' (%.15s).",
/* LYE_INPRED */       "Predicate resolution failed on \"%s\".",
/* LYE_MCASEDATA */    "Data for more than one case branch of \"%s\" choice present.",
/* LYE_NOMUST */       "Must condition \"%s\" not satisfied.",
/* LYE_NOWHEN */       "When condition \"%s\" not satisfied.",
/* LYE_INORDER */      "Invalid order of elements \"%s\" and \"%s\".",
/* LYE_INWHEN */       "Irresolvable when condition \"%s\".",
/* LYE_NOMIN */        "Too few \"%s\" elements.",
/* LYE_NOMAX */        "Too many \"%s\" elements.",
/* LYE_NOREQINS */     "Required instance of \"%s\" does not exists.",
/* LYE_NOLEAFREF */    "Leafref \"%s\" of value \"%s\" points to a non-existing leaf.",
/* LYE_NOMANDCHOICE */ "Mandatory choice \"%s\" missing a case branch.",

/* LYE_XPATH_INSNODE */"Schema node \"%.*s\" not found (%.*s).",
/* LYE_XPATH_INTOK */  "Unexpected XPath token %s (%.15s).",
/* LYE_XPATH_EOF */    "Unexpected XPath expression end.",
/* LYE_XPATH_INOP_1 */ "Cannot apply XPath operation %s on %s.",
/* LYE_XPATH_INOP_2 */ "Cannot apply XPath operation %s on %s and %s.",
/* LYE_XPATH_INCTX */  "Invalid context type %s in %s.",
/* LYE_XPATH_INMOD */  "Unknown module \"%.*s\".",
/* LYE_XPATH_INFUNC */ "Unknown XPath function \"%.*s\".",
/* LYE_XPATH_INARGCOUNT */ "Invalid number of arguments (%d) for the XPath function %.*s.",
/* LYE_XPATH_INARGTYPE */ "Wrong type of argument #%d (%s) for the XPath function %s.",
/* LYE_XPATH_DUMMY */   "Accessing the value of the dummy node \"%s\".",
/* LYE_XPATH_NOEND */   "Unterminated string delimited with %c (%.15s).",

/* LYE_PATH_INCHAR */  "Unexpected character(s) '%c' (\"%s\").",
/* LYE_PATH_INMOD */   "Module not found.",
/* LYE_PATH_MISSMOD */ "Missing module name.",
/* LYE_PATH_INNODE */  "Schema node not found.",
/* LYE_PATH_INKEY */   "List key not found or on incorrect position (\"%s\").",
/* LYE_PATH_MISSKEY */ "List keys or position missing (\"%s\").",
/* LYE_PATH_EXISTS */  "Node already exists.",
/* LYE_PATH_MISSPAR */ "Parent does not exist.",
};

static const LY_VECODE ecode2vecode[] = {
    LYVE_SUCCESS,      /* LYE_SUCCESS */

    LYVE_XML_MISS,     /* LYE_XML_MISS */
    LYVE_XML_INVAL,    /* LYE_XML_INVAL */
    LYVE_XML_INCHAR,   /* LYE_XML_INCHAR */

    LYVE_EOF,          /* LYE_EOF */
    LYVE_INSTMT,       /* LYE_INSTMT */
    LYVE_INSTMT,       /* LYE_INCHILDSTMT */
    LYVE_INPAR,        /* LYE_INPAR */
    LYVE_INID,         /* LYE_INID */
    LYVE_INDATE,       /* LYE_INDATE */
    LYVE_INARG,        /* LYE_INARG */
    LYVE_MISSSTMT,     /* LYE_MISSCHILDSTMT */
    LYVE_MISSSTMT,     /* LYE_MISSSTMT */
    LYVE_MISSARG,      /* LYE_MISSARG */
    LYVE_TOOMANY,      /* LYE_TOOMANY */
    LYVE_DUPID,        /* LYE_DUPID */
    LYVE_DUPLEAFLIST,  /* LYE_DUPLEAFLIST */
    LYVE_DUPLIST,      /* LYE_DUPLIST */
    LYVE_NOUNIQ,       /* LYE_NOUNIQ */
    LYVE_ENUM_INVAL,   /* LYE_ENUM_INVAL */
    LYVE_ENUM_INNAME,  /* LYE_ENUM_INNAME */
    LYVE_ENUM_INVAL,   /* LYE_ENUM_DUPVAL */
    LYVE_ENUM_INNAME,  /* LYE_ENUM_DUPNAME */
    LYVE_ENUM_WS,      /* LYE_ENUM_WS */
    LYVE_BITS_INVAL,   /* LYE_BITS_INVAL */
    LYVE_BITS_INNAME,  /* LYE_BITS_INNAME */
    LYVE_BITS_INVAL,   /* LYE_BITS_DUPVAL */
    LYVE_BITS_INNAME,  /* LYE_BITS_DUPNAME */
    LYVE_INMOD,        /* LYE_INMOD */
    LYVE_INMOD,        /* LYE_INMOD_LEN */
    LYVE_KEY_NLEAF,    /* LYE_KEY_NLEAF */
    LYVE_KEY_TYPE,     /* LYE_KEY_TYPE */
    LYVE_KEY_CONFIG,   /* LYE_KEY_CONFIG */
    LYVE_KEY_MISS,     /* LYE_KEY_MISS */
    LYVE_KEY_DUP,      /* LYE_KEY_DUP */
    LYVE_INREGEX,      /* LYE_INREGEX */
    LYVE_INRESOLV,     /* LYE_INRESOLV */
    LYVE_INSTATUS,     /* LYE_INSTATUS */
    LYVE_CIRC_LEAFREFS,/* LYE_CIRC_LEAFREFS */
    LYVE_CIRC_FEATURES,/* LYE_CIRC_FEATURES */
    LYVE_CIRC_IMPORTS, /* LYE_CIRC_IMPORTS */
    LYVE_CIRC_INCLUDES,/* LYE_CIRC_INCLUDES */
    LYVE_INVER,        /* LYE_INVER */
    LYVE_SUBMODULE,    /* LYE_SUBMODULE */

    LYVE_OBSDATA,      /* LYE_OBSDATA */
    LYVE_OBSDATA,      /* LYE_OBSTYPE */
    LYVE_NORESOLV,     /* LYE_NORESOLV */
    LYVE_INELEM,       /* LYE_INELEM */
    LYVE_INELEM,       /* LYE_INELEM_LEN */
    LYVE_MISSELEM,     /* LYE_MISSELEM */
    LYVE_INVAL,        /* LYE_INVAL */
    LYVE_INMETA,       /* LYE_INMETA */
    LYVE_INATTR,       /* LYE_INATTR */
    LYVE_MISSATTR,     /* LYE_MISSATTR */
    LYVE_NOCONSTR,     /* LYE_NOCONSTR */
    LYVE_INCHAR,       /* LYE_INCHAR */
    LYVE_INPRED,       /* LYE_INPRED */
    LYVE_MCASEDATA,    /* LYE_MCASEDATA */
    LYVE_NOMUST,       /* LYE_NOMUST */
    LYVE_NOWHEN,       /* LYE_NOWHEN */
    LYVE_INORDER,      /* LYE_INORDER */
    LYVE_INWHEN,       /* LYE_INWHEN */
    LYVE_NOMIN,        /* LYE_NOMIN */
    LYVE_NOMAX,        /* LYE_NOMAX */
    LYVE_NOREQINS,     /* LYE_NOREQINS */
    LYVE_NOLEAFREF,    /* LYE_NOLEAFREF */
    LYVE_NOMANDCHOICE, /* LYE_NOMANDCHOICE */

    LYVE_XPATH_INSNODE,/* LYE_XPATH_INSNODE */
    LYVE_XPATH_INTOK,  /* LYE_XPATH_INTOK */
    LYVE_XPATH_EOF,    /* LYE_XPATH_EOF */
    LYVE_XPATH_INOP,   /* LYE_XPATH_INOP_1 */
    LYVE_XPATH_INOP,   /* LYE_XPATH_INOP_2 */
    LYVE_XPATH_INCTX,  /* LYE_XPATH_INCTX */
    LYVE_XPATH_INMOD,  /* LYE_XPATH_INMOD */
    LYVE_XPATH_INFUNC, /* LYE_XPATH_INFUNC */
    LYVE_XPATH_INARGCOUNT, /* LYE_XPATH_INARGCOUNT */
    LYVE_XPATH_INARGTYPE, /* LYE_XPATH_INARGTYPE */
    LYVE_XPATH_DUMMY,  /* LYE_XPATH_DUMMY */
    LYVE_XPATH_NOEND,  /* LYE_XPATH_NOEND */

    LYVE_PATH_INCHAR,  /* LYE_PATH_INCHAR */
    LYVE_PATH_INMOD,   /* LYE_PATH_INMOD */
    LYVE_PATH_MISSMOD, /* LYE_PATH_MISSMOD */
    LYVE_PATH_INNODE,  /* LYE_PATH_INNODE */
    LYVE_PATH_INKEY,   /* LYE_PATH_INKEY */
    LYVE_PATH_MISSKEY, /* LYE_PATH_MISSKEY */
    LYVE_PATH_EXISTS,  /* LYE_PATH_EXISTS */
    LYVE_PATH_MISSPAR, /* LYE_PATH_MISSPAR */
};


void
ly_vlog_hide(uint8_t hide)
{
    (*ly_vlog_hide_location()) = hide;
}

void
ly_vlog_build_path_reverse(enum LY_VLOG_ELEM elem_type, const void *elem, char *path, uint16_t *index)
{
    int i, j;
    struct lys_node_list *slist;
    struct lys_node *sparent;
    struct lyd_node *dlist, *diter;
<<<<<<< HEAD
    struct lys_module *top_module = NULL;
=======
    const struct lys_module *top_smodule = NULL;
>>>>>>> dfbac23a
    const char *name, *prefix = NULL, *val_end, *val_start;
    char *str;
    size_t len;

    while (elem) {
        switch (elem_type) {
        case LY_VLOG_XML:
            name = ((struct lyxml_elem *)elem)->name;
            prefix = ((struct lyxml_elem *)elem)->ns ? ((struct lyxml_elem *)elem)->ns->prefix : NULL;
            elem = ((struct lyxml_elem *)elem)->parent;
            break;
        case LY_VLOG_LYS:
<<<<<<< HEAD
            if (!top_module) {
                /* find and store the top-level node module */
                if (((struct lys_node *)elem)->nodetype == LYS_EXT) {
                    top_module = ((struct lys_ext_instance *)elem)->module;
                } else {
                    for (sparent = (struct lys_node *)elem; lys_parent(sparent); sparent = lys_parent(sparent));
                    top_module = lys_node_module(sparent);
                }
=======
            if (!top_smodule) {
                /* remember the top module, it will act as the current module */
                top_smodule = lys_node_module((struct lys_node *)elem);
>>>>>>> dfbac23a
            }

            if (((struct lys_node *)elem)->nodetype & (LYS_AUGMENT | LYS_GROUPING)) {
                --(*index);
                path[*index] = ']';

                name = ((struct lys_node *)elem)->name;
                len = strlen(name);
                (*index) -= len;
                memcpy(&path[*index], name, len);

                if (((struct lys_node *)elem)->nodetype == LYS_GROUPING) {
                    name = "{grouping}[";
                } else { /* augment */
                    name = "{augment}[";
                }
            } else if (((struct lys_node *)elem)->nodetype == LYS_EXT) {
                name = ((struct lys_ext_instance *)elem)->def->name;
            } else {
                name = ((struct lys_node *)elem)->name;
            }

<<<<<<< HEAD
            if (prefix_all || !lys_parent((struct lys_node *)elem) || (lys_node_module((struct lys_node *)elem) != top_module)) {
=======
            if (lys_node_module((struct lys_node *)elem) != top_smodule) {
>>>>>>> dfbac23a
                prefix = lys_node_module((struct lys_node *)elem)->name;
            } else {
                prefix = NULL;
            }
            if (((struct lys_node *)elem)->nodetype == LYS_EXT) {
                if (((struct lys_ext_instance*)elem)->parent_type == LYEXT_PAR_NODE) {
                    elem = (struct lys_node*)((struct lys_ext_instance*)elem)->parent;
                } else {
                    sparent = NULL;
                    elem = NULL;
                }
                break;
            }

            /* need to find the parent again because we don't want to skip augments */
            do {
                sparent = ((struct lys_node *)elem)->parent;
                elem = lys_parent((struct lys_node *)elem);
            } while (elem && (((struct lys_node *)elem)->nodetype == LYS_USES));
            break;
        case LY_VLOG_LYD:
            if (!top_module) {
                /* find and store the top-level node module */
                for (diter = (struct lyd_node *)elem; diter->parent; diter = diter->parent);
                top_module = lyd_node_module(diter);
            }

            name = ((struct lyd_node *)elem)->schema->name;
<<<<<<< HEAD
            if (prefix_all || !((struct lyd_node *)elem)->parent || (lyd_node_module((struct lyd_node *)elem) != top_module)) {
=======
            if (!((struct lyd_node *)elem)->parent ||
                    lyd_node_module((struct lyd_node *)elem) != lyd_node_module(((struct lyd_node *)elem)->parent)) {
>>>>>>> dfbac23a
                prefix = lyd_node_module((struct lyd_node *)elem)->name;
            } else {
                prefix = NULL;
            }

            /* handle predicates (keys) in case of lists */
            if (((struct lyd_node *)elem)->schema->nodetype == LYS_LIST) {
                dlist = (struct lyd_node *)elem;
                slist = (struct lys_node_list *)((struct lyd_node *)elem)->schema;
                if (slist->keys_size) {
                    /* schema list with keys - use key values in predicates */
                    for (i = slist->keys_size - 1; i > -1; i--) {
                        LY_TREE_FOR(dlist->child, diter) {
                            if (diter->schema == (struct lys_node *)slist->keys[i]) {
                                break;
                            }
                        }
                        if (diter && ((struct lyd_node_leaf_list *)diter)->value_str) {
                            if (strchr(((struct lyd_node_leaf_list *)diter)->value_str, '\'')) {
                                val_start = "=\"";
                                val_end = "\"]";
                            } else {
                                val_start = "='";
                                val_end = "']";
                            }

                            (*index) -= 2;
                            memcpy(&path[(*index)], val_end, 2);
                            len = strlen(((struct lyd_node_leaf_list *)diter)->value_str);
                            (*index) -= len;
                            memcpy(&path[(*index)], ((struct lyd_node_leaf_list *)diter)->value_str, len);
                            (*index) -= 2;
                            memcpy(&path[(*index)], val_start, 2);
                            len = strlen(diter->schema->name);
                            (*index) -= len;
                            memcpy(&path[(*index)], diter->schema->name, len);
<<<<<<< HEAD
                            if (prefix_all || (lyd_node_module(diter) != top_module)) {
=======
                            if (lyd_node_module(dlist) != lyd_node_module(diter)) {
>>>>>>> dfbac23a
                                path[--(*index)] = ':';
                                len = strlen(lyd_node_module(diter)->name);
                                (*index) -= len;
                                memcpy(&path[(*index)], lyd_node_module(diter)->name, len);
                            }
                            path[--(*index)] = '[';
                        }
                    }
                } else {
                    /* schema list without keys - use instance position */
                    path[--(*index)] = ']';

                    i = j = lyd_list_pos(dlist);
                    len = 1;
                    while (j > 9) {
                        ++len;
                        j /= 10;
                    }

                    str = malloc(len + 1);
                    LY_CHECK_ERR_RETURN(!str, LOGMEM, );
                    sprintf(str, "%d", i);

                    (*index) -= len;
                    strncpy(&path[(*index)], str, len);

                    free(str);

                    --(*index);
                    path[*index] = '[';
                }
            } else if (((struct lyd_node *)elem)->schema->nodetype == LYS_LEAFLIST &&
                    ((struct lyd_node_leaf_list *)elem)->value_str) {
                if (strchr(((struct lyd_node_leaf_list *)elem)->value_str, '\'')) {
                    val_start = "[.=\"";
                    val_end = "\"]";
                } else {
                    val_start = "[.='";
                    val_end = "']";
                }

                (*index) -= 2;
                memcpy(&path[(*index)], val_end, 2);
                len = strlen(((struct lyd_node_leaf_list *)elem)->value_str);
                (*index) -= len;
                memcpy(&path[(*index)], ((struct lyd_node_leaf_list *)elem)->value_str, len);
                (*index) -= 4;
                memcpy(&path[(*index)], val_start, 4);
            }

            elem = ((struct lyd_node *)elem)->parent;
            break;
        case LY_VLOG_STR:
            len = strlen((const char *)elem) + 1;
            if (len > LY_BUF_SIZE) {
                len = LY_BUF_SIZE - 1;
            }
            (*index) = LY_BUF_SIZE - len;
            memcpy(&path[(*index)], (const char *)elem, len - 1);
            return;
        default:
            /* shouldn't be here */
            LOGINT;
            return;
        }
        if (name) {
            len = strlen(name);
            (*index) -= len;
            memcpy(&path[*index], name, len);
            if (prefix) {
                path[--(*index)] = ':';
                len = strlen(prefix);
                (*index) = (*index) - len;
                memcpy(&path[(*index)], prefix, len);
            }
        }
        path[--(*index)] = '/';
        if (elem_type == LY_VLOG_LYS && !elem && sparent && sparent->nodetype == LYS_AUGMENT) {
            len = strlen(((struct lys_node_augment *)sparent)->target_name);
            (*index) = (*index) - len;
            memcpy(&path[(*index)], ((struct lys_node_augment *)sparent)->target_name, len);
        }
    }
}

void
ly_vlog(LY_ECODE code, enum LY_VLOG_ELEM elem_type, const void *elem, ...)
{
    va_list ap;
    const char *fmt;
    char* path = NULL;
    uint16_t *index = NULL;

    ly_errno = LY_EVALID;

    if ((code == LYE_PATH) && !path_flag) {
        return;
    }
    if (code > 0) {
        ly_vecode = ecode2vecode[code];
    }

    if (!path_flag) {
        goto log;
    }

    /* resolve path */
    path = ((struct ly_err *)&ly_errno)->path;
    index = &((struct ly_err *)&ly_errno)->path_index;
    if ((elem_type != LY_VLOG_NONE) && (elem_type != LY_VLOG_PREV)) { /* != LY_VLOG_NONE */
        /* update path */
        (*index) = LY_BUF_SIZE - 1;
        path[(*index)] = '\0';
        if (!elem) {
            /* top-level */
            path[--(*index)] = '/';
        } else {
            ly_vlog_build_path_reverse(elem_type, elem, path, index);
        }
    } else if (elem_type == LY_VLOG_NONE) {
        /* erase path, the rest will be erased by log_vprintf() since it will get NULL path parameter */
        path[(*index)] = '\0';
    }

log:
    va_start(ap, elem);
    switch (code) {
    case LYE_SPEC:
        fmt = va_arg(ap, char *);
        log_vprintf(LY_LLERR, (*ly_vlog_hide_location()), fmt, index && path[(*index)] ? &path[(*index)] : NULL, ap);
        break;
    case LYE_PATH:
        log_vprintf(LY_LLERR, (*ly_vlog_hide_location()), NULL, &path[(*index)], ap);
        break;
    default:
        log_vprintf(LY_LLERR, (*ly_vlog_hide_location()), ly_errs[code],
                    index && path[(*index)] ? &path[(*index)] : NULL, ap);
        break;
    }
    va_end(ap);
}

void
ly_err_repeat(void)
{
    struct ly_err_item *i;

    if ((ly_log_level >= LY_LLERR) && !*ly_vlog_hide_location()) {
        for (i = ly_err_location()->errlist; i; i = i->next) {
            if (ly_log_clb) {
                ly_log_clb(LY_LLERR, i->msg, i->path);
            } else {
                fprintf(stderr, "libyang[%d]: %s%s", LY_LLERR, i->msg, i->path ? " " : "\n");
                if (i->path) {
                    fprintf(stderr, "(path: %s)\n", i->path);
                }
            }
        }
    }
}<|MERGE_RESOLUTION|>--- conflicted
+++ resolved
@@ -432,11 +432,7 @@
     struct lys_node_list *slist;
     struct lys_node *sparent;
     struct lyd_node *dlist, *diter;
-<<<<<<< HEAD
-    struct lys_module *top_module = NULL;
-=======
     const struct lys_module *top_smodule = NULL;
->>>>>>> dfbac23a
     const char *name, *prefix = NULL, *val_end, *val_start;
     char *str;
     size_t len;
@@ -449,20 +445,9 @@
             elem = ((struct lyxml_elem *)elem)->parent;
             break;
         case LY_VLOG_LYS:
-<<<<<<< HEAD
-            if (!top_module) {
-                /* find and store the top-level node module */
-                if (((struct lys_node *)elem)->nodetype == LYS_EXT) {
-                    top_module = ((struct lys_ext_instance *)elem)->module;
-                } else {
-                    for (sparent = (struct lys_node *)elem; lys_parent(sparent); sparent = lys_parent(sparent));
-                    top_module = lys_node_module(sparent);
-                }
-=======
             if (!top_smodule) {
                 /* remember the top module, it will act as the current module */
                 top_smodule = lys_node_module((struct lys_node *)elem);
->>>>>>> dfbac23a
             }
 
             if (((struct lys_node *)elem)->nodetype & (LYS_AUGMENT | LYS_GROUPING)) {
@@ -485,11 +470,7 @@
                 name = ((struct lys_node *)elem)->name;
             }
 
-<<<<<<< HEAD
-            if (prefix_all || !lys_parent((struct lys_node *)elem) || (lys_node_module((struct lys_node *)elem) != top_module)) {
-=======
             if (lys_node_module((struct lys_node *)elem) != top_smodule) {
->>>>>>> dfbac23a
                 prefix = lys_node_module((struct lys_node *)elem)->name;
             } else {
                 prefix = NULL;
@@ -511,19 +492,9 @@
             } while (elem && (((struct lys_node *)elem)->nodetype == LYS_USES));
             break;
         case LY_VLOG_LYD:
-            if (!top_module) {
-                /* find and store the top-level node module */
-                for (diter = (struct lyd_node *)elem; diter->parent; diter = diter->parent);
-                top_module = lyd_node_module(diter);
-            }
-
             name = ((struct lyd_node *)elem)->schema->name;
-<<<<<<< HEAD
-            if (prefix_all || !((struct lyd_node *)elem)->parent || (lyd_node_module((struct lyd_node *)elem) != top_module)) {
-=======
             if (!((struct lyd_node *)elem)->parent ||
                     lyd_node_module((struct lyd_node *)elem) != lyd_node_module(((struct lyd_node *)elem)->parent)) {
->>>>>>> dfbac23a
                 prefix = lyd_node_module((struct lyd_node *)elem)->name;
             } else {
                 prefix = NULL;
@@ -560,11 +531,7 @@
                             len = strlen(diter->schema->name);
                             (*index) -= len;
                             memcpy(&path[(*index)], diter->schema->name, len);
-<<<<<<< HEAD
-                            if (prefix_all || (lyd_node_module(diter) != top_module)) {
-=======
                             if (lyd_node_module(dlist) != lyd_node_module(diter)) {
->>>>>>> dfbac23a
                                 path[--(*index)] = ':';
                                 len = strlen(lyd_node_module(diter)->name);
                                 (*index) -= len;
